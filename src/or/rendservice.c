--- conflicted
+++ resolved
@@ -4197,11 +4197,6 @@
 int
 rend_service_allow_non_anonymous_connection(const or_options_t *options)
 {
-<<<<<<< HEAD
-  (void)options;
-  return 0;
-}
-=======
   tor_assert(rend_service_non_anonymous_mode_consistent(options));
   return options->HiddenServiceSingleHopMode ? 1 : 0;
 }
@@ -4231,4 +4226,3 @@
   tor_assert(rend_service_non_anonymous_mode_consistent(options));
   return options->HiddenServiceNonAnonymousMode ? 1 : 0;
 }
->>>>>>> f311c9ff
