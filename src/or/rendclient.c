/* Copyright (c) 2004-2006, Roger Dingledine, Nick Mathewson.
 * Copyright (c) 2007-2010, The Tor Project, Inc. */
/* See LICENSE for licensing information */

/**
 * \file rendclient.c
 * \brief Client code to access location-hidden services.
 **/

#include "or.h"
#include "circuitbuild.h"
#include "circuitlist.h"
#include "circuituse.h"
#include "config.h"
#include "connection.h"
#include "connection_edge.h"
#include "directory.h"
#include "main.h"
#include "nodelist.h"
#include "relay.h"
#include "rendclient.h"
#include "rendcommon.h"
#include "rephist.h"
#include "routerlist.h"

/** Called when we've established a circuit to an introduction point:
 * send the introduction request. */
void
rend_client_introcirc_has_opened(origin_circuit_t *circ)
{
  tor_assert(circ->_base.purpose == CIRCUIT_PURPOSE_C_INTRODUCING);
  tor_assert(circ->cpath);

  log_info(LD_REND,"introcirc is open");
  connection_ap_attach_pending();
}

/** Send the establish-rendezvous cell along a rendezvous circuit. if
 * it fails, mark the circ for close and return -1. else return 0.
 */
static int
rend_client_send_establish_rendezvous(origin_circuit_t *circ)
{
  tor_assert(circ->_base.purpose == CIRCUIT_PURPOSE_C_ESTABLISH_REND);
  tor_assert(circ->rend_data);
  log_info(LD_REND, "Sending an ESTABLISH_RENDEZVOUS cell");

  if (crypto_rand(circ->rend_data->rend_cookie, REND_COOKIE_LEN) < 0) {
    log_warn(LD_BUG, "Internal error: Couldn't produce random cookie.");
    circuit_mark_for_close(TO_CIRCUIT(circ), END_CIRC_REASON_INTERNAL);
    return -1;
  }
  if (relay_send_command_from_edge(0, TO_CIRCUIT(circ),
                                   RELAY_COMMAND_ESTABLISH_RENDEZVOUS,
                                   circ->rend_data->rend_cookie,
                                   REND_COOKIE_LEN,
                                   circ->cpath->prev)<0) {
    /* circ is already marked for close */
    log_warn(LD_GENERAL, "Couldn't send ESTABLISH_RENDEZVOUS cell");
    return -1;
  }

  return 0;
}

/** Called when we're trying to connect an ap conn; sends an INTRODUCE1 cell
 * down introcirc if possible.
 */
int
rend_client_send_introduction(origin_circuit_t *introcirc,
                              origin_circuit_t *rendcirc)
{
  size_t payload_len;
  int r, v3_shift = 0;
  char payload[RELAY_PAYLOAD_SIZE];
  char tmp[RELAY_PAYLOAD_SIZE];
  rend_cache_entry_t *entry;
  crypt_path_t *cpath;
  off_t dh_offset;
  crypto_pk_env_t *intro_key = NULL;

  tor_assert(introcirc->_base.purpose == CIRCUIT_PURPOSE_C_INTRODUCING);
  tor_assert(rendcirc->_base.purpose == CIRCUIT_PURPOSE_C_REND_READY);
  tor_assert(introcirc->rend_data);
  tor_assert(rendcirc->rend_data);
  tor_assert(!rend_cmp_service_ids(introcirc->rend_data->onion_address,
                                   rendcirc->rend_data->onion_address));

  if (rend_cache_lookup_entry(introcirc->rend_data->onion_address, -1,
                              &entry) < 1) {
    log_warn(LD_REND,
             "query %s didn't have valid rend desc in cache. Failing.",
             escaped_safe_str_client(introcirc->rend_data->onion_address));
    goto err;
  }

  /* first 20 bytes of payload are the hash of the intro key */
  intro_key = NULL;
  SMARTLIST_FOREACH(entry->parsed->intro_nodes, rend_intro_point_t *,
                    intro, {
    if (!memcmp(introcirc->build_state->chosen_exit->identity_digest,
                intro->extend_info->identity_digest, DIGEST_LEN)) {
      intro_key = intro->intro_key;
      break;
    }
  });
  if (!intro_key) {
    log_info(LD_REND, "Our introduction point knowledge changed in "
             "mid-connect! Could not find intro key; we only have a "
             "v2 rend desc with %d intro points. Giving up.",
             smartlist_len(entry->parsed->intro_nodes));
    goto err;
  }
  if (crypto_pk_get_digest(intro_key, payload)<0) {
    log_warn(LD_BUG, "Internal error: couldn't hash public key.");
    goto err;
  }

  /* Initialize the pending_final_cpath and start the DH handshake. */
  cpath = rendcirc->build_state->pending_final_cpath;
  if (!cpath) {
    cpath = rendcirc->build_state->pending_final_cpath =
      tor_malloc_zero(sizeof(crypt_path_t));
    cpath->magic = CRYPT_PATH_MAGIC;
    if (!(cpath->dh_handshake_state = crypto_dh_new())) {
      log_warn(LD_BUG, "Internal error: couldn't allocate DH.");
      goto err;
    }
    if (crypto_dh_generate_public(cpath->dh_handshake_state)<0) {
      log_warn(LD_BUG, "Internal error: couldn't generate g^x.");
      goto err;
    }
  }

  /* If version is 3, write (optional) auth data and timestamp. */
  if (entry->parsed->protocols & (1<<3)) {
    tmp[0] = 3; /* version 3 of the cell format */
    tmp[1] = (uint8_t)introcirc->rend_data->auth_type; /* auth type, if any */
    v3_shift = 1;
    if (introcirc->rend_data->auth_type != REND_NO_AUTH) {
      set_uint16(tmp+2, htons(REND_DESC_COOKIE_LEN));
      memcpy(tmp+4, introcirc->rend_data->descriptor_cookie,
             REND_DESC_COOKIE_LEN);
      v3_shift += 2+REND_DESC_COOKIE_LEN;
    }
    set_uint32(tmp+v3_shift+1, htonl((uint32_t)time(NULL)));
    v3_shift += 4;
  } /* if version 2 only write version number */
  else if (entry->parsed->protocols & (1<<2)) {
    tmp[0] = 2; /* version 2 of the cell format */
  }

  /* write the remaining items into tmp */
  if (entry->parsed->protocols & (1<<3) || entry->parsed->protocols & (1<<2)) {
    /* version 2 format */
    extend_info_t *extend_info = rendcirc->build_state->chosen_exit;
    int klen;
    /* nul pads */
    set_uint32(tmp+v3_shift+1, tor_addr_to_ipv4h(&extend_info->addr));
    set_uint16(tmp+v3_shift+5, htons(extend_info->port));
    memcpy(tmp+v3_shift+7, extend_info->identity_digest, DIGEST_LEN);
    klen = crypto_pk_asn1_encode(extend_info->onion_key,
                                 tmp+v3_shift+7+DIGEST_LEN+2,
                                 sizeof(tmp)-(v3_shift+7+DIGEST_LEN+2));
    set_uint16(tmp+v3_shift+7+DIGEST_LEN, htons(klen));
    memcpy(tmp+v3_shift+7+DIGEST_LEN+2+klen, rendcirc->rend_data->rend_cookie,
           REND_COOKIE_LEN);
    dh_offset = v3_shift+7+DIGEST_LEN+2+klen+REND_COOKIE_LEN;
  } else {
    /* Version 0. */
    strncpy(tmp, rendcirc->build_state->chosen_exit->nickname,
            (MAX_NICKNAME_LEN+1)); /* nul pads */
    memcpy(tmp+MAX_NICKNAME_LEN+1, rendcirc->rend_data->rend_cookie,
           REND_COOKIE_LEN);
    dh_offset = MAX_NICKNAME_LEN+1+REND_COOKIE_LEN;
  }

  if (crypto_dh_get_public(cpath->dh_handshake_state, tmp+dh_offset,
                           DH_KEY_LEN)<0) {
    log_warn(LD_BUG, "Internal error: couldn't extract g^x.");
    goto err;
  }

  note_crypto_pk_op(REND_CLIENT);
  /*XXX maybe give crypto_pk_public_hybrid_encrypt a max_len arg,
   * to avoid buffer overflows? */
  r = crypto_pk_public_hybrid_encrypt(intro_key, payload+DIGEST_LEN,
                                      tmp,
                                      (int)(dh_offset+DH_KEY_LEN),
                                      PK_PKCS1_OAEP_PADDING, 0);
  if (r<0) {
    log_warn(LD_BUG,"Internal error: hybrid pk encrypt failed.");
    goto err;
  }

  payload_len = DIGEST_LEN + r;
  tor_assert(payload_len <= RELAY_PAYLOAD_SIZE); /* we overran something */

  log_info(LD_REND, "Sending an INTRODUCE1 cell");
  if (relay_send_command_from_edge(0, TO_CIRCUIT(introcirc),
                                   RELAY_COMMAND_INTRODUCE1,
                                   payload, payload_len,
                                   introcirc->cpath->prev)<0) {
    /* introcirc is already marked for close. leave rendcirc alone. */
    log_warn(LD_BUG, "Couldn't send INTRODUCE1 cell");
    return -1;
  }

  /* Now, we wait for an ACK or NAK on this circuit. */
  introcirc->_base.purpose = CIRCUIT_PURPOSE_C_INTRODUCE_ACK_WAIT;

  return 0;
 err:
  circuit_mark_for_close(TO_CIRCUIT(introcirc), END_CIRC_REASON_INTERNAL);
  circuit_mark_for_close(TO_CIRCUIT(rendcirc), END_CIRC_REASON_INTERNAL);
  return -1;
}

/** Called when a rendezvous circuit is open; sends a establish
 * rendezvous circuit as appropriate. */
void
rend_client_rendcirc_has_opened(origin_circuit_t *circ)
{
  tor_assert(circ->_base.purpose == CIRCUIT_PURPOSE_C_ESTABLISH_REND);

  log_info(LD_REND,"rendcirc is open");

  /* generate a rendezvous cookie, store it in circ */
  if (rend_client_send_establish_rendezvous(circ) < 0) {
    return;
  }
}

/** Called when get an ACK or a NAK for a REND_INTRODUCE1 cell.
 */
int
rend_client_introduction_acked(origin_circuit_t *circ,
                               const char *request, size_t request_len)
{
  origin_circuit_t *rendcirc;
  (void) request; // XXXX Use this.

  if (circ->_base.purpose != CIRCUIT_PURPOSE_C_INTRODUCE_ACK_WAIT) {
    log_warn(LD_PROTOCOL,
             "Received REND_INTRODUCE_ACK on unexpected circuit %d.",
             circ->_base.n_circ_id);
    circuit_mark_for_close(TO_CIRCUIT(circ), END_CIRC_REASON_TORPROTOCOL);
    return -1;
  }

  tor_assert(circ->build_state->chosen_exit);
  tor_assert(circ->rend_data);

  if (request_len == 0) {
    /* It's an ACK; the introduction point relayed our introduction request. */
    /* Locate the rend circ which is waiting to hear about this ack,
     * and tell it.
     */
    log_info(LD_REND,"Received ack. Telling rend circ...");
    rendcirc = circuit_get_by_rend_query_and_purpose(
               circ->rend_data->onion_address, CIRCUIT_PURPOSE_C_REND_READY);
    if (rendcirc) { /* remember the ack */
      rendcirc->_base.purpose = CIRCUIT_PURPOSE_C_REND_READY_INTRO_ACKED;
    } else {
      log_info(LD_REND,"...Found no rend circ. Dropping on the floor.");
    }
    /* close the circuit: we won't need it anymore. */
    circ->_base.purpose = CIRCUIT_PURPOSE_C_INTRODUCE_ACKED;
    circuit_mark_for_close(TO_CIRCUIT(circ), END_CIRC_REASON_FINISHED);
  } else {
    /* It's a NAK; the introduction point didn't relay our request. */
    circ->_base.purpose = CIRCUIT_PURPOSE_C_INTRODUCING;
    /* Remove this intro point from the set of viable introduction
     * points. If any remain, extend to a new one and try again.
     * If none remain, refetch the service descriptor.
     */
    if (rend_client_remove_intro_point(circ->build_state->chosen_exit,
                                       circ->rend_data) > 0) {
      /* There are introduction points left. Re-extend the circuit to
       * another intro point and try again. */
      extend_info_t *extend_info;
      int result;
      extend_info = rend_client_get_random_intro(circ->rend_data);
      if (!extend_info) {
        log_warn(LD_REND, "No introduction points left for %s. Closing.",
                 escaped_safe_str_client(circ->rend_data->onion_address));
        circuit_mark_for_close(TO_CIRCUIT(circ), END_CIRC_REASON_INTERNAL);
        return -1;
      }
      if (circ->remaining_relay_early_cells) {
        log_info(LD_REND,
                 "Got nack for %s from %s. Re-extending circ %d, "
                 "this time to %s.",
                 escaped_safe_str_client(circ->rend_data->onion_address),
                 circ->build_state->chosen_exit->nickname,
                 circ->_base.n_circ_id, extend_info->nickname);
        result = circuit_extend_to_new_exit(circ, extend_info);
      } else {
        log_info(LD_REND,
                 "Got nack for %s from %s. Building a new introduction "
                 "circuit, this time to %s.",
                 escaped_safe_str_client(circ->rend_data->onion_address),
                 circ->build_state->chosen_exit->nickname,
                 extend_info->nickname);
        circuit_mark_for_close(TO_CIRCUIT(circ), END_CIRC_REASON_FINISHED);
        if (!circuit_launch_by_extend_info(CIRCUIT_PURPOSE_C_INTRODUCING,
                                           extend_info,
                                           CIRCLAUNCH_IS_INTERNAL)) {
          log_warn(LD_REND, "Building introduction circuit failed.");
          result = -1;
        } else {
          result = 0;
        }
      }
      extend_info_free(extend_info);
      return result;
    }
  }
  return 0;
}

/** The period for which a hidden service directory cannot be queried for
 * the same descriptor ID again. */
#define REND_HID_SERV_DIR_REQUERY_PERIOD (15 * 60)

/** Contains the last request times to hidden service directories for
 * certain queries; keys are strings consisting of base32-encoded
 * hidden service directory identities and base32-encoded descriptor IDs;
 * values are pointers to timestamps of the last requests. */
static strmap_t *last_hid_serv_requests = NULL;

/** Look up the last request time to hidden service directory <b>hs_dir</b>
 * for descriptor ID <b>desc_id_base32</b>. If <b>set</b> is non-zero,
 * assign the current time <b>now</b> and return that. Otherwise, return
 * the most recent request time, or 0 if no such request has been sent
 * before. */
static time_t
lookup_last_hid_serv_request(routerstatus_t *hs_dir,
                             const char *desc_id_base32, time_t now, int set)
{
  char hsdir_id_base32[REND_DESC_ID_V2_LEN_BASE32 + 1];
  char hsdir_desc_comb_id[2 * REND_DESC_ID_V2_LEN_BASE32 + 1];
  time_t *last_request_ptr;
  base32_encode(hsdir_id_base32, sizeof(hsdir_id_base32),
                hs_dir->identity_digest, DIGEST_LEN);
  tor_snprintf(hsdir_desc_comb_id, sizeof(hsdir_desc_comb_id), "%s%s",
               hsdir_id_base32, desc_id_base32);
  if (set) {
    time_t *oldptr;
    last_request_ptr = tor_malloc_zero(sizeof(time_t));
    *last_request_ptr = now;
    oldptr = strmap_set(last_hid_serv_requests, hsdir_desc_comb_id,
                        last_request_ptr);
    tor_free(oldptr);
  } else
    last_request_ptr = strmap_get_lc(last_hid_serv_requests,
                                     hsdir_desc_comb_id);
  return (last_request_ptr) ? *last_request_ptr : 0;
}

/** Clean the history of request times to hidden service directories, so that
 * it does not contain requests older than REND_HID_SERV_DIR_REQUERY_PERIOD
 * seconds any more. */
static void
directory_clean_last_hid_serv_requests(void)
{
  strmap_iter_t *iter;
  time_t cutoff = time(NULL) - REND_HID_SERV_DIR_REQUERY_PERIOD;
  if (!last_hid_serv_requests)
    last_hid_serv_requests = strmap_new();
  for (iter = strmap_iter_init(last_hid_serv_requests);
       !strmap_iter_done(iter); ) {
    const char *key;
    void *val;
    time_t *ent;
    strmap_iter_get(iter, &key, &val);
    ent = (time_t *) val;
    if (*ent < cutoff) {
      iter = strmap_iter_next_rmv(last_hid_serv_requests, iter);
      tor_free(ent);
    } else {
      iter = strmap_iter_next(last_hid_serv_requests, iter);
    }
  }
}

/** Determine the responsible hidden service directories for <b>desc_id</b>
 * and fetch the descriptor belonging to that ID from one of them. Only
 * send a request to hidden service directories that we did not try within
 * the last REND_HID_SERV_DIR_REQUERY_PERIOD seconds; on success, return 1,
 * in the case that no hidden service directory is left to ask for the
 * descriptor, return 0, and in case of a failure -1. <b>query</b> is only
 * passed for pretty log statements. */
static int
directory_get_from_hs_dir(const char *desc_id, const rend_data_t *rend_query)
{
  smartlist_t *responsible_dirs = smartlist_create();
  routerstatus_t *hs_dir;
  char desc_id_base32[REND_DESC_ID_V2_LEN_BASE32 + 1];
  time_t now = time(NULL);
  char descriptor_cookie_base64[3*REND_DESC_COOKIE_LEN_BASE64];
  tor_assert(desc_id);
  tor_assert(rend_query);
  /* Determine responsible dirs. Even if we can't get all we want,
   * work with the ones we have. If it's empty, we'll notice below. */
  (int) hid_serv_get_responsible_directories(responsible_dirs, desc_id);

  base32_encode(desc_id_base32, sizeof(desc_id_base32),
                desc_id, DIGEST_LEN);

  /* Only select those hidden service directories to which we did not send
   * a request recently and for which we have a router descriptor here. */
  directory_clean_last_hid_serv_requests(); /* Clean request history first. */

  SMARTLIST_FOREACH(responsible_dirs, routerstatus_t *, dir, {
    if (lookup_last_hid_serv_request(dir, desc_id_base32, 0, 0) +
            REND_HID_SERV_DIR_REQUERY_PERIOD >= now ||
        !router_get_by_id_digest(dir->identity_digest))
      SMARTLIST_DEL_CURRENT(responsible_dirs, dir);
  });

  hs_dir = smartlist_choose(responsible_dirs);
  smartlist_free(responsible_dirs);
  if (!hs_dir) {
    log_info(LD_REND, "Could not pick one of the responsible hidden "
                      "service directories, because we requested them all "
                      "recently without success.");
    return 0;
  }

  /* Remember, that we are requesting a descriptor from this hidden service
   * directory now. */
  lookup_last_hid_serv_request(hs_dir, desc_id_base32, now, 1);

  /* Encode descriptor cookie for logging purposes. */
  if (rend_query->auth_type != REND_NO_AUTH) {
    if (base64_encode(descriptor_cookie_base64,
                      sizeof(descriptor_cookie_base64),
                      rend_query->descriptor_cookie, REND_DESC_COOKIE_LEN)<0) {
      log_warn(LD_BUG, "Could not base64-encode descriptor cookie.");
      return 0;
    }
    /* Remove == signs and newline. */
    descriptor_cookie_base64[strlen(descriptor_cookie_base64)-3] = '\0';
  } else {
    strlcpy(descriptor_cookie_base64, "(none)",
            sizeof(descriptor_cookie_base64));
  }

  /* Send fetch request. (Pass query and possibly descriptor cookie so that
   * they can be written to the directory connection and be referred to when
   * the response arrives. */
  directory_initiate_command_routerstatus_rend(hs_dir,
                                          DIR_PURPOSE_FETCH_RENDDESC_V2,
                                          ROUTER_PURPOSE_GENERAL,
                                          1, desc_id_base32, NULL, 0, 0,
                                          rend_query);
  log_info(LD_REND, "Sending fetch request for v2 descriptor for "
                    "service '%s' with descriptor ID '%s', auth type %d, "
                    "and descriptor cookie '%s' to hidden service "
                    "directory '%s' on port %d.",
           rend_query->onion_address, desc_id_base32,
           rend_query->auth_type,
           (rend_query->auth_type == REND_NO_AUTH ? "[none]" :
           escaped_safe_str_client(descriptor_cookie_base64)),
           hs_dir->nickname, hs_dir->dir_port);
  return 1;
}

/** Unless we already have a descriptor for <b>rend_query</b> with at least
 * one (possibly) working introduction point in it, start a connection to a
 * hidden service directory to fetch a v2 rendezvous service descriptor. */
void
rend_client_refetch_v2_renddesc(const rend_data_t *rend_query)
{
  char descriptor_id[DIGEST_LEN];
  int replicas_left_to_try[REND_NUMBER_OF_NON_CONSECUTIVE_REPLICAS];
  int i, tries_left;
  rend_cache_entry_t *e = NULL;
  tor_assert(rend_query);
  /* Are we configured to fetch descriptors? */
  if (!get_options()->FetchHidServDescriptors) {
    log_warn(LD_REND, "We received an onion address for a v2 rendezvous "
        "service descriptor, but are not fetching service descriptors.");
    return;
  }
  /* Before fetching, check if we already have the descriptor here. */
  if (rend_cache_lookup_entry(rend_query->onion_address, -1, &e) > 0) {
    log_info(LD_REND, "We would fetch a v2 rendezvous descriptor, but we "
                      "already have that descriptor here. Not fetching.");
    return;
  }
  log_debug(LD_REND, "Fetching v2 rendezvous descriptor for service %s",
            safe_str_client(rend_query->onion_address));
  /* Randomly iterate over the replicas until a descriptor can be fetched
   * from one of the consecutive nodes, or no options are left. */
  tries_left = REND_NUMBER_OF_NON_CONSECUTIVE_REPLICAS;
  for (i = 0; i < REND_NUMBER_OF_NON_CONSECUTIVE_REPLICAS; i++)
    replicas_left_to_try[i] = i;
  while (tries_left > 0) {
    int rand = crypto_rand_int(tries_left);
    int chosen_replica = replicas_left_to_try[rand];
    replicas_left_to_try[rand] = replicas_left_to_try[--tries_left];

    if (rend_compute_v2_desc_id(descriptor_id, rend_query->onion_address,
                                rend_query->auth_type == REND_STEALTH_AUTH ?
                                    rend_query->descriptor_cookie : NULL,
                                time(NULL), chosen_replica) < 0) {
      log_warn(LD_REND, "Internal error: Computing v2 rendezvous "
                        "descriptor ID did not succeed.");
      return;
    }
    if (directory_get_from_hs_dir(descriptor_id, rend_query) != 0)
      return; /* either success or failure, but we're done */
  }
  /* If we come here, there are no hidden service directories left. */
  log_info(LD_REND, "Could not pick one of the responsible hidden "
                    "service directories to fetch descriptors, because "
                    "we already tried them all unsuccessfully.");
  /* Close pending connections. */
  rend_client_desc_trynow(rend_query->onion_address);
  return;
}

/** Remove failed_intro from ent. If ent now has no intro points, or
 * service is unrecognized, then launch a new renddesc fetch.
 *
 * Return -1 if error, 0 if no intro points remain or service
 * unrecognized, 1 if recognized and some intro points remain.
 */
int
rend_client_remove_intro_point(extend_info_t *failed_intro,
                               const rend_data_t *rend_query)
{
  int i, r;
  rend_cache_entry_t *ent;
  connection_t *conn;

  r = rend_cache_lookup_entry(rend_query->onion_address, -1, &ent);
  if (r<0) {
    log_warn(LD_BUG, "Malformed service ID %s.",
             escaped_safe_str_client(rend_query->onion_address));
    return -1;
  }
  if (r==0) {
    log_info(LD_REND, "Unknown service %s. Re-fetching descriptor.",
             escaped_safe_str_client(rend_query->onion_address));
    rend_client_refetch_v2_renddesc(rend_query);
    return 0;
  }

  for (i = 0; i < smartlist_len(ent->parsed->intro_nodes); i++) {
    rend_intro_point_t *intro = smartlist_get(ent->parsed->intro_nodes, i);
    if (!memcmp(failed_intro->identity_digest,
                intro->extend_info->identity_digest, DIGEST_LEN)) {
      rend_intro_point_free(intro);
      smartlist_del(ent->parsed->intro_nodes, i);
      break;
    }
  }

  if (smartlist_len(ent->parsed->intro_nodes) == 0) {
    log_info(LD_REND,
             "No more intro points remain for %s. Re-fetching descriptor.",
             escaped_safe_str_client(rend_query->onion_address));
    rend_client_refetch_v2_renddesc(rend_query);

    /* move all pending streams back to renddesc_wait */
    while ((conn = connection_get_by_type_state_rendquery(CONN_TYPE_AP,
                                   AP_CONN_STATE_CIRCUIT_WAIT,
                                   rend_query->onion_address))) {
      conn->state = AP_CONN_STATE_RENDDESC_WAIT;
    }

    return 0;
  }
  log_info(LD_REND,"%d options left for %s.",
           smartlist_len(ent->parsed->intro_nodes),
           escaped_safe_str_client(rend_query->onion_address));
  return 1;
}

/** Called when we receive a RENDEZVOUS_ESTABLISHED cell; changes the state of
 * the circuit to C_REND_READY.
 */
int
rend_client_rendezvous_acked(origin_circuit_t *circ, const char *request,
                             size_t request_len)
{
  (void) request;
  (void) request_len;
  /* we just got an ack for our establish-rendezvous. switch purposes. */
  if (circ->_base.purpose != CIRCUIT_PURPOSE_C_ESTABLISH_REND) {
    log_warn(LD_PROTOCOL,"Got a rendezvous ack when we weren't expecting one. "
             "Closing circ.");
    circuit_mark_for_close(TO_CIRCUIT(circ), END_CIRC_REASON_TORPROTOCOL);
    return -1;
  }
  log_info(LD_REND,"Got rendezvous ack. This circuit is now ready for "
           "rendezvous.");
  circ->_base.purpose = CIRCUIT_PURPOSE_C_REND_READY;
  /* XXXX022 This is a pretty brute-force approach. It'd be better to
   * attach only the connections that are waiting on this circuit, rather
   * than trying to attach them all. See comments bug 743. */
  /* If we already have the introduction circuit built, make sure we send
   * the INTRODUCE cell _now_ */
  connection_ap_attach_pending();
  return 0;
}

/** Bob sent us a rendezvous cell; join the circuits. */
int
rend_client_receive_rendezvous(origin_circuit_t *circ, const char *request,
                               size_t request_len)
{
  crypt_path_t *hop;
  char keys[DIGEST_LEN+CPATH_KEY_MATERIAL_LEN];

  if ((circ->_base.purpose != CIRCUIT_PURPOSE_C_REND_READY &&
       circ->_base.purpose != CIRCUIT_PURPOSE_C_REND_READY_INTRO_ACKED)
      || !circ->build_state->pending_final_cpath) {
    log_warn(LD_PROTOCOL,"Got rendezvous2 cell from hidden service, but not "
             "expecting it. Closing.");
    circuit_mark_for_close(TO_CIRCUIT(circ), END_CIRC_REASON_TORPROTOCOL);
    return -1;
  }

  if (request_len != DH_KEY_LEN+DIGEST_LEN) {
    log_warn(LD_PROTOCOL,"Incorrect length (%d) on RENDEZVOUS2 cell.",
             (int)request_len);
    goto err;
  }

  log_info(LD_REND,"Got RENDEZVOUS2 cell from hidden service.");

  /* first DH_KEY_LEN bytes are g^y from bob. Finish the dh handshake...*/
  tor_assert(circ->build_state);
  tor_assert(circ->build_state->pending_final_cpath);
  hop = circ->build_state->pending_final_cpath;
  tor_assert(hop->dh_handshake_state);
  if (crypto_dh_compute_secret(LOG_PROTOCOL_WARN, hop->dh_handshake_state,
                               request, DH_KEY_LEN, keys,
                               DIGEST_LEN+CPATH_KEY_MATERIAL_LEN)<0) {
    log_warn(LD_GENERAL, "Couldn't complete DH handshake.");
    goto err;
  }
  /* ... and set up cpath. */
  if (circuit_init_cpath_crypto(hop, keys+DIGEST_LEN, 0)<0)
    goto err;

  /* Check whether the digest is right... */
  if (memcmp(keys, request+DH_KEY_LEN, DIGEST_LEN)) {
    log_warn(LD_PROTOCOL, "Incorrect digest of key material.");
    goto err;
  }

  crypto_dh_free(hop->dh_handshake_state);
  hop->dh_handshake_state = NULL;

  /* All is well. Extend the circuit. */
  circ->_base.purpose = CIRCUIT_PURPOSE_C_REND_JOINED;
  hop->state = CPATH_STATE_OPEN;
  /* set the windows to default. these are the windows
   * that alice thinks bob has.
   */
  hop->package_window = circuit_initial_package_window();
  hop->deliver_window = CIRCWINDOW_START;

  onion_append_to_cpath(&circ->cpath, hop);
  circ->build_state->pending_final_cpath = NULL; /* prevent double-free */
  /* XXXX022 This is a pretty brute-force approach. It'd be better to
   * attach only the connections that are waiting on this circuit, rather
   * than trying to attach them all. See comments bug 743. */
  connection_ap_attach_pending();
  return 0;
 err:
  circuit_mark_for_close(TO_CIRCUIT(circ), END_CIRC_REASON_TORPROTOCOL);
  return -1;
}

/** Find all the apconns in state AP_CONN_STATE_RENDDESC_WAIT that are
 * waiting on <b>query</b>. If there's a working cache entry here with at
 * least one intro point, move them to the next state. */
void
rend_client_desc_trynow(const char *query)
{
  edge_connection_t *conn;
  rend_cache_entry_t *entry;
  time_t now = time(NULL);

  smartlist_t *conns = get_connection_array();
  SMARTLIST_FOREACH_BEGIN(conns, connection_t *, _conn) {
    if (_conn->type != CONN_TYPE_AP ||
        _conn->state != AP_CONN_STATE_RENDDESC_WAIT ||
        _conn->marked_for_close)
      continue;
    conn = TO_EDGE_CONN(_conn);
    if (!conn->rend_data)
      continue;
    if (rend_cmp_service_ids(query, conn->rend_data->onion_address))
      continue;
    assert_connection_ok(TO_CONN(conn), now);
    if (rend_cache_lookup_entry(conn->rend_data->onion_address, -1,
                                &entry) == 1 &&
        smartlist_len(entry->parsed->intro_nodes) > 0) {
      /* either this fetch worked, or it failed but there was a
       * valid entry from before which we should reuse */
      log_info(LD_REND,"Rend desc is usable. Launching circuits.");
      conn->_base.state = AP_CONN_STATE_CIRCUIT_WAIT;

      /* restart their timeout values, so they get a fair shake at
       * connecting to the hidden service. */
      conn->_base.timestamp_created = now;
      conn->_base.timestamp_lastread = now;
      conn->_base.timestamp_lastwritten = now;

      if (connection_ap_handshake_attach_circuit(conn) < 0) {
        /* it will never work */
        log_warn(LD_REND,"Rendezvous attempt failed. Closing.");
        if (!conn->_base.marked_for_close)
          connection_mark_unattached_ap(conn, END_STREAM_REASON_CANT_ATTACH);
      }
    } else { /* 404, or fetch didn't get that far */
      log_notice(LD_REND,"Closing stream for '%s.onion': hidden service is "
                 "unavailable (try again later).",
                 safe_str_client(query));
      connection_mark_unattached_ap(conn, END_STREAM_REASON_RESOLVEFAILED);
    }
  } SMARTLIST_FOREACH_END(_conn);
}

/** Return a newly allocated extend_info_t* for a randomly chosen introduction
 * point for the named hidden service.  Return NULL if all introduction points
 * have been tried and failed.
 */
extend_info_t *
rend_client_get_random_intro(const rend_data_t *rend_query)
{
  int i;
  rend_cache_entry_t *entry;
  rend_intro_point_t *intro;

  if (rend_cache_lookup_entry(rend_query->onion_address, -1, &entry) < 1) {
    log_warn(LD_REND,
             "Query '%s' didn't have valid rend desc in cache. Failing.",
             safe_str_client(rend_query->onion_address));
    return NULL;
  }

 again:
  if (smartlist_len(entry->parsed->intro_nodes) == 0)
    return NULL;

  i = crypto_rand_int(smartlist_len(entry->parsed->intro_nodes));
  intro = smartlist_get(entry->parsed->intro_nodes, i);
  /* Do we need to look up the router or is the extend info complete? */
  if (!intro->extend_info->onion_key) {
<<<<<<< HEAD
    const node_t *node = node_get_by_nickname(intro->extend_info->nickname, 0);
    if (!node) {
=======
    if (tor_digest_is_zero(intro->extend_info->identity_digest))
      router = router_get_by_hexdigest(intro->extend_info->nickname);
    else
      router = router_get_by_digest(intro->extend_info->identity_digest);
    if (!router) {
>>>>>>> 5f301066
      log_info(LD_REND, "Unknown router with nickname '%s'; trying another.",
               intro->extend_info->nickname);
      rend_intro_point_free(intro);
      smartlist_del(entry->parsed->intro_nodes, i);
      goto again;
    }
    extend_info_free(intro->extend_info);
    intro->extend_info = extend_info_from_node(node);
  }
  return extend_info_dup(intro->extend_info);
}

/** Client-side authorizations for hidden services; map of onion address to
 * rend_service_authorization_t*. */
static strmap_t *auth_hid_servs = NULL;

/** Look up the client-side authorization for the hidden service with
 * <b>onion_address</b>. Return NULL if no authorization is available for
 * that address. */
rend_service_authorization_t*
rend_client_lookup_service_authorization(const char *onion_address)
{
  tor_assert(onion_address);
  if (!auth_hid_servs) return NULL;
  return strmap_get(auth_hid_servs, onion_address);
}

/** Helper: Free storage held by rend_service_authorization_t. */
static void
rend_service_authorization_free(rend_service_authorization_t *auth)
{
  tor_free(auth);
}

/** Helper for strmap_free. */
static void
rend_service_authorization_strmap_item_free(void *service_auth)
{
  rend_service_authorization_free(service_auth);
}

/** Release all the storage held in auth_hid_servs.
 */
void
rend_service_authorization_free_all(void)
{
  if (!auth_hid_servs) {
    return;
  }
  strmap_free(auth_hid_servs, rend_service_authorization_strmap_item_free);
  auth_hid_servs = NULL;
}

/** Parse <b>config_line</b> as a client-side authorization for a hidden
 * service and add it to the local map of hidden service authorizations.
 * Return 0 for success and -1 for failure. */
int
rend_parse_service_authorization(or_options_t *options, int validate_only)
{
  config_line_t *line;
  int res = -1;
  strmap_t *parsed = strmap_new();
  smartlist_t *sl = smartlist_create();
  rend_service_authorization_t *auth = NULL;

  for (line = options->HidServAuth; line; line = line->next) {
    char *onion_address, *descriptor_cookie;
    char descriptor_cookie_tmp[REND_DESC_COOKIE_LEN+2];
    char descriptor_cookie_base64ext[REND_DESC_COOKIE_LEN_BASE64+2+1];
    int auth_type_val = 0;
    auth = NULL;
    SMARTLIST_FOREACH(sl, char *, c, tor_free(c););
    smartlist_clear(sl);
    smartlist_split_string(sl, line->value, " ",
                           SPLIT_SKIP_SPACE|SPLIT_IGNORE_BLANK, 3);
    if (smartlist_len(sl) < 2) {
      log_warn(LD_CONFIG, "Configuration line does not consist of "
               "\"onion-address authorization-cookie [service-name]\": "
               "'%s'", line->value);
      goto err;
    }
    auth = tor_malloc_zero(sizeof(rend_service_authorization_t));
    /* Parse onion address. */
    onion_address = smartlist_get(sl, 0);
    if (strlen(onion_address) != REND_SERVICE_ADDRESS_LEN ||
        strcmpend(onion_address, ".onion")) {
      log_warn(LD_CONFIG, "Onion address has wrong format: '%s'",
               onion_address);
      goto err;
    }
    strlcpy(auth->onion_address, onion_address, REND_SERVICE_ID_LEN_BASE32+1);
    if (!rend_valid_service_id(auth->onion_address)) {
      log_warn(LD_CONFIG, "Onion address has wrong format: '%s'",
               onion_address);
      goto err;
    }
    /* Parse descriptor cookie. */
    descriptor_cookie = smartlist_get(sl, 1);
    if (strlen(descriptor_cookie) != REND_DESC_COOKIE_LEN_BASE64) {
      log_warn(LD_CONFIG, "Authorization cookie has wrong length: '%s'",
               descriptor_cookie);
      goto err;
    }
    /* Add trailing zero bytes (AA) to make base64-decoding happy. */
    tor_snprintf(descriptor_cookie_base64ext,
                 REND_DESC_COOKIE_LEN_BASE64+2+1,
                 "%sAA", descriptor_cookie);
    if (base64_decode(descriptor_cookie_tmp, sizeof(descriptor_cookie_tmp),
                      descriptor_cookie_base64ext,
                      strlen(descriptor_cookie_base64ext)) < 0) {
      log_warn(LD_CONFIG, "Decoding authorization cookie failed: '%s'",
               descriptor_cookie);
      goto err;
    }
    auth_type_val = (descriptor_cookie_tmp[16] >> 4) + 1;
    if (auth_type_val < 1 || auth_type_val > 2) {
      log_warn(LD_CONFIG, "Authorization cookie has unknown authorization "
                          "type encoded.");
      goto err;
    }
    auth->auth_type = auth_type_val == 1 ? REND_BASIC_AUTH : REND_STEALTH_AUTH;
    memcpy(auth->descriptor_cookie, descriptor_cookie_tmp,
           REND_DESC_COOKIE_LEN);
    if (strmap_get(parsed, auth->onion_address)) {
      log_warn(LD_CONFIG, "Duplicate authorization for the same hidden "
                          "service.");
      goto err;
    }
    strmap_set(parsed, auth->onion_address, auth);
    auth = NULL;
  }
  res = 0;
  goto done;
 err:
  res = -1;
 done:
  rend_service_authorization_free(auth);
  SMARTLIST_FOREACH(sl, char *, c, tor_free(c););
  smartlist_free(sl);
  if (!validate_only && res == 0) {
    rend_service_authorization_free_all();
    auth_hid_servs = parsed;
  } else {
    strmap_free(parsed, rend_service_authorization_strmap_item_free);
  }
  return res;
}
<|MERGE_RESOLUTION|>--- conflicted
+++ resolved
@@ -755,16 +755,12 @@
   intro = smartlist_get(entry->parsed->intro_nodes, i);
   /* Do we need to look up the router or is the extend info complete? */
   if (!intro->extend_info->onion_key) {
-<<<<<<< HEAD
-    const node_t *node = node_get_by_nickname(intro->extend_info->nickname, 0);
+    const node_t *node;
+    if (tor_digest_is_zero(intro->extend_info->identity_digest))
+      node = node_get_by_hex_id(intro->extend_info->nickname);
+    else
+      node = node_get_by_id(intro->extend_info->identity_digest);
     if (!node) {
-=======
-    if (tor_digest_is_zero(intro->extend_info->identity_digest))
-      router = router_get_by_hexdigest(intro->extend_info->nickname);
-    else
-      router = router_get_by_digest(intro->extend_info->identity_digest);
-    if (!router) {
->>>>>>> 5f301066
       log_info(LD_REND, "Unknown router with nickname '%s'; trying another.",
                intro->extend_info->nickname);
       rend_intro_point_free(intro);
