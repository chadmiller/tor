/* Copyright (c) 2001 Matej Pfajfar.
 * Copyright (c) 2001-2004, Roger Dingledine.
 * Copyright (c) 2004-2006, Roger Dingledine, Nick Mathewson.
 * Copyright (c) 2007-2012, The Tor Project, Inc. */
/* See LICENSE for licensing information */

/**
 * \file routerlist.c
 * \brief Code to
 * maintain and access the global list of routerinfos for known
 * servers.
 **/

#include "or.h"
#include "circuitbuild.h"
#include "config.h"
#include "connection.h"
#include "control.h"
#include "directory.h"
#include "dirserv.h"
#include "dirvote.h"
#include "geoip.h"
#include "hibernate.h"
#include "main.h"
#include "microdesc.h"
#include "networkstatus.h"
#include "nodelist.h"
#include "policies.h"
#include "reasons.h"
#include "rendcommon.h"
#include "rendservice.h"
#include "rephist.h"
#include "router.h"
#include "routerlist.h"
#include "routerparse.h"

// #define DEBUG_ROUTERLIST

/****************************************************************************/

/* static function prototypes */
static const routerstatus_t *router_pick_directory_server_impl(
                                           dirinfo_type_t auth, int flags);
static const routerstatus_t *router_pick_trusteddirserver_impl(
                          dirinfo_type_t auth, int flags, int *n_busy_out);
static void mark_all_trusteddirservers_up(void);
static int router_nickname_matches(const routerinfo_t *router,
                                   const char *nickname);
static int node_nickname_matches(const node_t *router,
                                 const char *nickname);
static void trusted_dir_server_free(trusted_dir_server_t *ds);
static int signed_desc_digest_is_recognized(signed_descriptor_t *desc);
static void update_router_have_minimum_dir_info(void);
static const char *signed_descriptor_get_body_impl(
                                              const signed_descriptor_t *desc,
                                              int with_annotations);
static void list_pending_downloads(digestmap_t *result,
                                   int purpose, const char *prefix);
static void launch_dummy_descriptor_download_as_needed(time_t now,
                                   const or_options_t *options);

DECLARE_TYPED_DIGESTMAP_FNS(sdmap_, digest_sd_map_t, signed_descriptor_t)
DECLARE_TYPED_DIGESTMAP_FNS(rimap_, digest_ri_map_t, routerinfo_t)
DECLARE_TYPED_DIGESTMAP_FNS(eimap_, digest_ei_map_t, extrainfo_t)
#define SDMAP_FOREACH(map, keyvar, valvar)                              \
  DIGESTMAP_FOREACH(sdmap_to_digestmap(map), keyvar, signed_descriptor_t *, \
                    valvar)
#define RIMAP_FOREACH(map, keyvar, valvar) \
  DIGESTMAP_FOREACH(rimap_to_digestmap(map), keyvar, routerinfo_t *, valvar)
#define EIMAP_FOREACH(map, keyvar, valvar) \
  DIGESTMAP_FOREACH(eimap_to_digestmap(map), keyvar, extrainfo_t *, valvar)

/****************************************************************************/

/** Global list of a trusted_dir_server_t object for each trusted directory
 * server. */
static smartlist_t *trusted_dir_servers = NULL;

/** List of for a given authority, and download status for latest certificate.
 */
typedef struct cert_list_t {
  download_status_t dl_status;
  smartlist_t *certs;
} cert_list_t;
/** Map from v3 identity key digest to cert_list_t. */
static digestmap_t *trusted_dir_certs = NULL;
/** True iff any key certificate in at least one member of
 * <b>trusted_dir_certs</b> has changed since we last flushed the
 * certificates to disk. */
static int trusted_dir_servers_certs_changed = 0;

/** Global list of all of the routers that we know about. */
static routerlist_t *routerlist = NULL;

/** List of strings for nicknames we've already warned about and that are
 * still unknown / unavailable. */
static smartlist_t *warned_nicknames = NULL;

/** The last time we tried to download any routerdesc, or 0 for "never".  We
 * use this to rate-limit download attempts when the number of routerdescs to
 * download is low. */
static time_t last_descriptor_download_attempted = 0;

/** When we last computed the weights to use for bandwidths on directory
 * requests, what were the total weighted bandwidth, and our share of that
 * bandwidth?  Used to determine what fraction of directory requests we should
 * expect to see.
 *
 * @{ */
static uint64_t sl_last_total_weighted_bw = 0,
  sl_last_weighted_bw_of_me = 0;
/**@}*/

/** Return the number of directory authorities whose type matches some bit set
 * in <b>type</b>  */
int
get_n_authorities(dirinfo_type_t type)
{
  int n = 0;
  if (!trusted_dir_servers)
    return 0;
  SMARTLIST_FOREACH(trusted_dir_servers, trusted_dir_server_t *, ds,
                    if (ds->type & type)
                      ++n);
  return n;
}

#define get_n_v2_authorities() get_n_authorities(V2_DIRINFO)

/** Helper: Return the cert_list_t for an authority whose authority ID is
 * <b>id_digest</b>, allocating a new list if necessary. */
static cert_list_t *
get_cert_list(const char *id_digest)
{
  cert_list_t *cl;
  if (!trusted_dir_certs)
    trusted_dir_certs = digestmap_new();
  cl = digestmap_get(trusted_dir_certs, id_digest);
  if (!cl) {
    cl = tor_malloc_zero(sizeof(cert_list_t));
    cl->dl_status.schedule = DL_SCHED_CONSENSUS;
    cl->certs = smartlist_new();
    digestmap_set(trusted_dir_certs, id_digest, cl);
  }
  return cl;
}

/** Reload the cached v3 key certificates from the cached-certs file in
 * the data directory. Return 0 on success, -1 on failure. */
int
trusted_dirs_reload_certs(void)
{
  char *filename;
  char *contents;
  int r;

  filename = get_datadir_fname("cached-certs");
  contents = read_file_to_str(filename, RFTS_IGNORE_MISSING, NULL);
  tor_free(filename);
  if (!contents)
    return 0;
  r = trusted_dirs_load_certs_from_string(contents, 1, 1);
  tor_free(contents);
  return r;
}

/** Helper: return true iff we already have loaded the exact cert
 * <b>cert</b>. */
static INLINE int
already_have_cert(authority_cert_t *cert)
{
  cert_list_t *cl = get_cert_list(cert->cache_info.identity_digest);

  SMARTLIST_FOREACH(cl->certs, authority_cert_t *, c,
  {
    if (tor_memeq(c->cache_info.signed_descriptor_digest,
                cert->cache_info.signed_descriptor_digest,
                DIGEST_LEN))
      return 1;
  });
  return 0;
}

/** Load a bunch of new key certificates from the string <b>contents</b>.  If
 * <b>from_store</b> is true, the certificates are from the cache, and we
 * don't need to flush them to disk. If <b>flush</b> is true, we need
 * to flush any changed certificates to disk now.  Return 0 on success, -1
 * if any certs fail to parse. */
int
trusted_dirs_load_certs_from_string(const char *contents, int from_store,
                                    int flush)
{
  trusted_dir_server_t *ds;
  const char *s, *eos;
  int failure_code = 0;

  for (s = contents; *s; s = eos) {
    authority_cert_t *cert = authority_cert_parse_from_string(s, &eos);
    cert_list_t *cl;
    if (!cert) {
      failure_code = -1;
      break;
    }
    ds = trusteddirserver_get_by_v3_auth_digest(
                                       cert->cache_info.identity_digest);
    log_debug(LD_DIR, "Parsed certificate for %s",
              ds ? ds->nickname : "unknown authority");

    if (already_have_cert(cert)) {
      /* we already have this one. continue. */
      log_info(LD_DIR, "Skipping %s certificate for %s that we "
               "already have.",
               from_store ? "cached" : "downloaded",
               ds ? ds->nickname : "an old or new authority");

      /* a duplicate on a download should be treated as a failure, since it
       * probably means we wanted a different secret key or we are trying to
       * replace an expired cert that has not in fact been updated. */
      if (!from_store) {
        if (authdir_mode(get_options())) {
          log_warn(LD_DIR,
                   "Got a certificate for %s, but we already have it. "
                   "Maybe they haven't updated it. Waiting for a while.",
                   ds ? ds->nickname : "an old or new authority");
        } else {
          log_info(LD_DIR,
                   "Got a certificate for %s, but we already have it. "
                   "Maybe they haven't updated it. Waiting for a while.",
                   ds ? ds->nickname : "an old or new authority");
        }

        authority_cert_dl_failed(cert->cache_info.identity_digest, 404);
      }

      authority_cert_free(cert);
      continue;
    }

    if (ds) {
      log_info(LD_DIR, "Adding %s certificate for directory authority %s with "
               "signing key %s", from_store ? "cached" : "downloaded",
               ds->nickname, hex_str(cert->signing_key_digest,DIGEST_LEN));
    } else {
      int adding = directory_caches_unknown_auth_certs(get_options());
      log_info(LD_DIR, "%s %s certificate for unrecognized directory "
               "authority with signing key %s",
               adding ? "Adding" : "Not adding",
               from_store ? "cached" : "downloaded",
               hex_str(cert->signing_key_digest,DIGEST_LEN));
      if (!adding) {
        authority_cert_free(cert);
        continue;
      }
    }

    cl = get_cert_list(cert->cache_info.identity_digest);
    smartlist_add(cl->certs, cert);
    if (ds && cert->cache_info.published_on > ds->addr_current_at) {
      /* Check to see whether we should update our view of the authority's
       * address. */
      if (cert->addr && cert->dir_port &&
          (ds->addr != cert->addr ||
           ds->dir_port != cert->dir_port)) {
        char *a = tor_dup_ip(cert->addr);
        log_notice(LD_DIR, "Updating address for directory authority %s "
                   "from %s:%d to %s:%d based on certificate.",
                   ds->nickname, ds->address, (int)ds->dir_port,
                   a, cert->dir_port);
        tor_free(a);
        ds->addr = cert->addr;
        ds->dir_port = cert->dir_port;
      }
      ds->addr_current_at = cert->cache_info.published_on;
    }

    if (!from_store)
      trusted_dir_servers_certs_changed = 1;
  }

  if (flush)
    trusted_dirs_flush_certs_to_disk();

  /* call this even if failure_code is <0, since some certs might have
   * succeeded. */
  networkstatus_note_certs_arrived();

  return failure_code;
}

/** Save all v3 key certificates to the cached-certs file. */
void
trusted_dirs_flush_certs_to_disk(void)
{
  char *filename;
  smartlist_t *chunks;

  if (!trusted_dir_servers_certs_changed || !trusted_dir_certs)
    return;

  chunks = smartlist_new();
  DIGESTMAP_FOREACH(trusted_dir_certs, key, cert_list_t *, cl) {
    SMARTLIST_FOREACH(cl->certs, authority_cert_t *, cert,
          {
            sized_chunk_t *c = tor_malloc(sizeof(sized_chunk_t));
            c->bytes = cert->cache_info.signed_descriptor_body;
            c->len = cert->cache_info.signed_descriptor_len;
            smartlist_add(chunks, c);
          });
  } DIGESTMAP_FOREACH_END;

  filename = get_datadir_fname("cached-certs");
  if (write_chunks_to_file(filename, chunks, 0)) {
    log_warn(LD_FS, "Error writing certificates to disk.");
  }
  tor_free(filename);
  SMARTLIST_FOREACH(chunks, sized_chunk_t *, c, tor_free(c));
  smartlist_free(chunks);

  trusted_dir_servers_certs_changed = 0;
}

/** Remove all v3 authority certificates that have been superseded for more
 * than 48 hours.  (If the most recent cert was published more than 48 hours
 * ago, then we aren't going to get any consensuses signed with older
 * keys.) */
static void
trusted_dirs_remove_old_certs(void)
{
  time_t now = time(NULL);
#define DEAD_CERT_LIFETIME (2*24*60*60)
#define OLD_CERT_LIFETIME (7*24*60*60)
#define CERT_EXPIRY_SKEW (60*60)
  if (!trusted_dir_certs)
    return;

  DIGESTMAP_FOREACH(trusted_dir_certs, key, cert_list_t *, cl) {
    authority_cert_t *newest = NULL;
    SMARTLIST_FOREACH(cl->certs, authority_cert_t *, cert,
          if (!newest || (cert->cache_info.published_on >
                          newest->cache_info.published_on))
            newest = cert);
    if (newest) {
      const time_t newest_published = newest->cache_info.published_on;
      SMARTLIST_FOREACH_BEGIN(cl->certs, authority_cert_t *, cert) {
        int expired;
        time_t cert_published;
        if (newest == cert)
          continue;
        expired = now > cert->expires;
        cert_published = cert->cache_info.published_on;
        /* Store expired certs for 48 hours after a newer arrives;
         */
        if (expired ?
            (newest_published + DEAD_CERT_LIFETIME < now) :
            (cert_published + OLD_CERT_LIFETIME < newest_published)) {
          SMARTLIST_DEL_CURRENT(cl->certs, cert);
          authority_cert_free(cert);
          trusted_dir_servers_certs_changed = 1;
        }
      } SMARTLIST_FOREACH_END(cert);
    }
  } DIGESTMAP_FOREACH_END;
#undef OLD_CERT_LIFETIME

  trusted_dirs_flush_certs_to_disk();
}

/** Return the newest v3 authority certificate whose v3 authority identity key
 * has digest <b>id_digest</b>.  Return NULL if no such authority is known,
 * or it has no certificate. */
authority_cert_t *
authority_cert_get_newest_by_id(const char *id_digest)
{
  cert_list_t *cl;
  authority_cert_t *best = NULL;
  if (!trusted_dir_certs ||
      !(cl = digestmap_get(trusted_dir_certs, id_digest)))
    return NULL;

  SMARTLIST_FOREACH(cl->certs, authority_cert_t *, cert,
  {
    if (!best || cert->cache_info.published_on > best->cache_info.published_on)
      best = cert;
  });
  return best;
}

/** Return the newest v3 authority certificate whose directory signing key has
 * digest <b>sk_digest</b>. Return NULL if no such certificate is known.
 */
authority_cert_t *
authority_cert_get_by_sk_digest(const char *sk_digest)
{
  authority_cert_t *c;
  if (!trusted_dir_certs)
    return NULL;

  if ((c = get_my_v3_authority_cert()) &&
      tor_memeq(c->signing_key_digest, sk_digest, DIGEST_LEN))
    return c;
  if ((c = get_my_v3_legacy_cert()) &&
      tor_memeq(c->signing_key_digest, sk_digest, DIGEST_LEN))
    return c;

  DIGESTMAP_FOREACH(trusted_dir_certs, key, cert_list_t *, cl) {
    SMARTLIST_FOREACH(cl->certs, authority_cert_t *, cert,
    {
      if (tor_memeq(cert->signing_key_digest, sk_digest, DIGEST_LEN))
        return cert;
    });
  } DIGESTMAP_FOREACH_END;
  return NULL;
}

/** Return the v3 authority certificate with signing key matching
 * <b>sk_digest</b>, for the authority with identity digest <b>id_digest</b>.
 * Return NULL if no such authority is known. */
authority_cert_t *
authority_cert_get_by_digests(const char *id_digest,
                              const char *sk_digest)
{
  cert_list_t *cl;
  if (!trusted_dir_certs ||
      !(cl = digestmap_get(trusted_dir_certs, id_digest)))
    return NULL;
  SMARTLIST_FOREACH(cl->certs, authority_cert_t *, cert,
    if (tor_memeq(cert->signing_key_digest, sk_digest, DIGEST_LEN))
      return cert; );

  return NULL;
}

/** Add every known authority_cert_t to <b>certs_out</b>. */
void
authority_cert_get_all(smartlist_t *certs_out)
{
  tor_assert(certs_out);
  if (!trusted_dir_certs)
    return;

  DIGESTMAP_FOREACH(trusted_dir_certs, key, cert_list_t *, cl) {
    SMARTLIST_FOREACH(cl->certs, authority_cert_t *, c,
                      smartlist_add(certs_out, c));
  } DIGESTMAP_FOREACH_END;
}

/** Called when an attempt to download a certificate with the authority with
 * ID <b>id_digest</b> fails with HTTP response code <b>status</b>: remember
 * the failure, so we don't try again immediately. */
void
authority_cert_dl_failed(const char *id_digest, int status)
{
  cert_list_t *cl;
  if (!trusted_dir_certs ||
      !(cl = digestmap_get(trusted_dir_certs, id_digest)))
    return;

  download_status_failed(&cl->dl_status, status);
}

/** Return true iff when we've been getting enough failures when trying to
 * download the certificate with ID digest <b>id_digest</b> that we're willing
 * to start bugging the user about it. */
int
authority_cert_dl_looks_uncertain(const char *id_digest)
{
#define N_AUTH_CERT_DL_FAILURES_TO_BUG_USER 2
  cert_list_t *cl;
  int n_failures;
  if (!trusted_dir_certs ||
      !(cl = digestmap_get(trusted_dir_certs, id_digest)))
    return 0;

  n_failures = download_status_get_n_failures(&cl->dl_status);
  return n_failures >= N_AUTH_CERT_DL_FAILURES_TO_BUG_USER;
}

/** How many times will we try to fetch a certificate before giving up? */
#define MAX_CERT_DL_FAILURES 8

/** Try to download any v3 authority certificates that we may be missing.  If
 * <b>status</b> is provided, try to get all the ones that were used to sign
 * <b>status</b>.  Additionally, try to have a non-expired certificate for
 * every V3 authority in trusted_dir_servers.  Don't fetch certificates we
 * already have.
 **/
void
authority_certs_fetch_missing(networkstatus_t *status, time_t now)
{
  digestmap_t *pending;
  authority_cert_t *cert;
  smartlist_t *missing_digests;
  char *resource = NULL;
  cert_list_t *cl;
  const int cache = directory_caches_unknown_auth_certs(get_options());

  if (should_delay_dir_fetches(get_options()))
    return;

  pending = digestmap_new();
  missing_digests = smartlist_new();

  list_pending_downloads(pending, DIR_PURPOSE_FETCH_CERTIFICATE, "fp/");
  if (status) {
    SMARTLIST_FOREACH_BEGIN(status->voters, networkstatus_voter_info_t *,
                            voter) {
      if (!smartlist_len(voter->sigs))
        continue; /* This authority never signed this consensus, so don't
                   * go looking for a cert with key digest 0000000000. */
      if (!cache &&
          !trusteddirserver_get_by_v3_auth_digest(voter->identity_digest))
        continue; /* We are not a cache, and we don't know this authority.*/
      cl = get_cert_list(voter->identity_digest);
      SMARTLIST_FOREACH_BEGIN(voter->sigs, document_signature_t *, sig) {
        cert = authority_cert_get_by_digests(voter->identity_digest,
                                             sig->signing_key_digest);
        if (cert) {
          if (now < cert->expires)
            download_status_reset(&cl->dl_status);
          continue;
        }
        if (download_status_is_ready(&cl->dl_status, now,
                                     MAX_CERT_DL_FAILURES) &&
            !digestmap_get(pending, voter->identity_digest)) {
          log_info(LD_DIR, "We're missing a certificate from authority "
                   "with signing key %s: launching request.",
                   hex_str(sig->signing_key_digest, DIGEST_LEN));
          smartlist_add(missing_digests, sig->identity_digest);
        }
      } SMARTLIST_FOREACH_END(sig);
    } SMARTLIST_FOREACH_END(voter);
  }
  SMARTLIST_FOREACH_BEGIN(trusted_dir_servers, trusted_dir_server_t *, ds) {
    int found = 0;
    if (!(ds->type & V3_DIRINFO))
      continue;
    if (smartlist_digest_isin(missing_digests, ds->v3_identity_digest))
      continue;
    cl = get_cert_list(ds->v3_identity_digest);
    SMARTLIST_FOREACH(cl->certs, authority_cert_t *, cert, {
      if (now < cert->expires) {
        /* It's not expired, and we weren't looking for something to
         * verify a consensus with.  Call it done. */
        download_status_reset(&cl->dl_status);
        found = 1;
        break;
      }
    });
    if (!found &&
        download_status_is_ready(&cl->dl_status, now,MAX_CERT_DL_FAILURES) &&
        !digestmap_get(pending, ds->v3_identity_digest)) {
      log_info(LD_DIR, "No current certificate known for authority %s; "
               "launching request.", ds->nickname);
        smartlist_add(missing_digests, ds->v3_identity_digest);
    }
  } SMARTLIST_FOREACH_END(ds);

  if (!smartlist_len(missing_digests)) {
    goto done;
  } else {
    smartlist_t *fps = smartlist_new();
    smartlist_add(fps, tor_strdup("fp/"));
    SMARTLIST_FOREACH(missing_digests, const char *, d, {
        char *fp;
        if (digestmap_get(pending, d))
          continue;
        fp = tor_malloc(HEX_DIGEST_LEN+2);
        base16_encode(fp, HEX_DIGEST_LEN+1, d, DIGEST_LEN);
        fp[HEX_DIGEST_LEN] = '+';
        fp[HEX_DIGEST_LEN+1] = '\0';
        smartlist_add(fps, fp);
      });
    if (smartlist_len(fps) == 1) {
      /* we didn't add any: they were all pending */
      SMARTLIST_FOREACH(fps, char *, cp, tor_free(cp));
      smartlist_free(fps);
      goto done;
    }
    resource = smartlist_join_strings(fps, "", 0, NULL);
    resource[strlen(resource)-1] = '\0';
    SMARTLIST_FOREACH(fps, char *, cp, tor_free(cp));
    smartlist_free(fps);
  }
  directory_get_from_dirserver(DIR_PURPOSE_FETCH_CERTIFICATE, 0,
                               resource, PDS_RETRY_IF_NO_SERVERS);

 done:
  tor_free(resource);
  smartlist_free(missing_digests);
  digestmap_free(pending, NULL);
}

/* Router descriptor storage.
 *
 * Routerdescs are stored in a big file, named "cached-descriptors".  As new
 * routerdescs arrive, we append them to a journal file named
 * "cached-descriptors.new".
 *
 * From time to time, we replace "cached-descriptors" with a new file
 * containing only the live, non-superseded descriptors, and clear
 * cached-routers.new.
 *
 * On startup, we read both files.
 */

/** Helper: return 1 iff the router log is so big we want to rebuild the
 * store. */
static int
router_should_rebuild_store(desc_store_t *store)
{
  if (store->store_len > (1<<16))
    return (store->journal_len > store->store_len / 2 ||
            store->bytes_dropped > store->store_len / 2);
  else
    return store->journal_len > (1<<15);
}

/** Return the desc_store_t in <b>rl</b> that should be used to store
 * <b>sd</b>. */
static INLINE desc_store_t *
desc_get_store(routerlist_t *rl, const signed_descriptor_t *sd)
{
  if (sd->is_extrainfo)
    return &rl->extrainfo_store;
  else
    return &rl->desc_store;
}

/** Add the signed_descriptor_t in <b>desc</b> to the router
 * journal; change its saved_location to SAVED_IN_JOURNAL and set its
 * offset appropriately. */
static int
signed_desc_append_to_journal(signed_descriptor_t *desc,
                              desc_store_t *store)
{
  char *fname = get_datadir_fname_suffix(store->fname_base, ".new");
  const char *body = signed_descriptor_get_body_impl(desc,1);
  size_t len = desc->signed_descriptor_len + desc->annotations_len;

  if (append_bytes_to_file(fname, body, len, 1)) {
    log_warn(LD_FS, "Unable to store router descriptor");
    tor_free(fname);
    return -1;
  }
  desc->saved_location = SAVED_IN_JOURNAL;
  tor_free(fname);

  desc->saved_offset = store->journal_len;
  store->journal_len += len;

  return 0;
}

/** Sorting helper: return &lt;0, 0, or &gt;0 depending on whether the
 * signed_descriptor_t* in *<b>a</b> is older, the same age as, or newer than
 * the signed_descriptor_t* in *<b>b</b>. */
static int
_compare_signed_descriptors_by_age(const void **_a, const void **_b)
{
  const signed_descriptor_t *r1 = *_a, *r2 = *_b;
  return (int)(r1->published_on - r2->published_on);
}

#define RRS_FORCE 1
#define RRS_DONT_REMOVE_OLD 2

/** If the journal of <b>store</b> is too long, or if RRS_FORCE is set in
 * <b>flags</b>, then atomically replace the saved router store with the
 * routers currently in our routerlist, and clear the journal.  Unless
 * RRS_DONT_REMOVE_OLD is set in <b>flags</b>, delete expired routers before
 * rebuilding the store.  Return 0 on success, -1 on failure.
 */
static int
router_rebuild_store(int flags, desc_store_t *store)
{
  smartlist_t *chunk_list = NULL;
  char *fname = NULL, *fname_tmp = NULL;
  int r = -1;
  off_t offset = 0;
  smartlist_t *signed_descriptors = NULL;
  int nocache=0;
  size_t total_expected_len = 0;
  int had_any;
  int force = flags & RRS_FORCE;

  if (!force && !router_should_rebuild_store(store)) {
    r = 0;
    goto done;
  }
  if (!routerlist) {
    r = 0;
    goto done;
  }

  if (store->type == EXTRAINFO_STORE)
    had_any = !eimap_isempty(routerlist->extra_info_map);
  else
    had_any = (smartlist_len(routerlist->routers)+
               smartlist_len(routerlist->old_routers))>0;

  /* Don't save deadweight. */
  if (!(flags & RRS_DONT_REMOVE_OLD))
    routerlist_remove_old_routers();

  log_info(LD_DIR, "Rebuilding %s cache", store->description);

  fname = get_datadir_fname(store->fname_base);
  fname_tmp = get_datadir_fname_suffix(store->fname_base, ".tmp");

  chunk_list = smartlist_new();

  /* We sort the routers by age to enhance locality on disk. */
  signed_descriptors = smartlist_new();
  if (store->type == EXTRAINFO_STORE) {
    eimap_iter_t *iter;
    for (iter = eimap_iter_init(routerlist->extra_info_map);
         !eimap_iter_done(iter);
         iter = eimap_iter_next(routerlist->extra_info_map, iter)) {
      const char *key;
      extrainfo_t *ei;
      eimap_iter_get(iter, &key, &ei);
      smartlist_add(signed_descriptors, &ei->cache_info);
    }
  } else {
    SMARTLIST_FOREACH(routerlist->old_routers, signed_descriptor_t *, sd,
                      smartlist_add(signed_descriptors, sd));
    SMARTLIST_FOREACH(routerlist->routers, routerinfo_t *, ri,
                      smartlist_add(signed_descriptors, &ri->cache_info));
  }

  smartlist_sort(signed_descriptors, _compare_signed_descriptors_by_age);

  /* Now, add the appropriate members to chunk_list */
  SMARTLIST_FOREACH_BEGIN(signed_descriptors, signed_descriptor_t *, sd) {
      sized_chunk_t *c;
      const char *body = signed_descriptor_get_body_impl(sd, 1);
      if (!body) {
        log_warn(LD_BUG, "No descriptor available for router.");
        goto done;
      }
      if (sd->do_not_cache) {
        ++nocache;
        continue;
      }
      c = tor_malloc(sizeof(sized_chunk_t));
      c->bytes = body;
      c->len = sd->signed_descriptor_len + sd->annotations_len;
      total_expected_len += c->len;
      smartlist_add(chunk_list, c);
  } SMARTLIST_FOREACH_END(sd);

  if (write_chunks_to_file(fname_tmp, chunk_list, 1)<0) {
    log_warn(LD_FS, "Error writing router store to disk.");
    goto done;
  }

  /* Our mmap is now invalid. */
  if (store->mmap) {
    tor_munmap_file(store->mmap);
    store->mmap = NULL;
  }

  if (replace_file(fname_tmp, fname)<0) {
    log_warn(LD_FS, "Error replacing old router store: %s", strerror(errno));
    goto done;
  }

  errno = 0;
  store->mmap = tor_mmap_file(fname);
  if (! store->mmap) {
    if (errno == ERANGE) {
      /* empty store.*/
      if (total_expected_len) {
        log_warn(LD_FS, "We wrote some bytes to a new descriptor file at '%s',"
                 " but when we went to mmap it, it was empty!", fname);
      } else if (had_any) {
        log_info(LD_FS, "We just removed every descriptor in '%s'.  This is "
                 "okay if we're just starting up after a long time. "
                 "Otherwise, it's a bug.", fname);
      }
    } else {
      log_warn(LD_FS, "Unable to mmap new descriptor file at '%s'.",fname);
    }
  }

  log_info(LD_DIR, "Reconstructing pointers into cache");

  offset = 0;
  SMARTLIST_FOREACH_BEGIN(signed_descriptors, signed_descriptor_t *, sd) {
      if (sd->do_not_cache)
        continue;
      sd->saved_location = SAVED_IN_CACHE;
      if (store->mmap) {
        tor_free(sd->signed_descriptor_body); // sets it to null
        sd->saved_offset = offset;
      }
      offset += sd->signed_descriptor_len + sd->annotations_len;
      signed_descriptor_get_body(sd); /* reconstruct and assert */
  } SMARTLIST_FOREACH_END(sd);

  tor_free(fname);
  fname = get_datadir_fname_suffix(store->fname_base, ".new");
  write_str_to_file(fname, "", 1);

  r = 0;
  store->store_len = (size_t) offset;
  store->journal_len = 0;
  store->bytes_dropped = 0;
 done:
  smartlist_free(signed_descriptors);
  tor_free(fname);
  tor_free(fname_tmp);
  if (chunk_list) {
    SMARTLIST_FOREACH(chunk_list, sized_chunk_t *, c, tor_free(c));
    smartlist_free(chunk_list);
  }

  return r;
}

/** Helper: Reload a cache file and its associated journal, setting metadata
 * appropriately.  If <b>extrainfo</b> is true, reload the extrainfo store;
 * else reload the router descriptor store. */
static int
router_reload_router_list_impl(desc_store_t *store)
{
  char *fname = NULL, *altname = NULL, *contents = NULL;
  struct stat st;
  int read_from_old_location = 0;
  int extrainfo = (store->type == EXTRAINFO_STORE);
  time_t now = time(NULL);
  store->journal_len = store->store_len = 0;

  fname = get_datadir_fname(store->fname_base);
  if (store->fname_alt_base)
    altname = get_datadir_fname(store->fname_alt_base);

  if (store->mmap) /* get rid of it first */
    tor_munmap_file(store->mmap);
  store->mmap = NULL;

  store->mmap = tor_mmap_file(fname);
  if (!store->mmap && altname && file_status(altname) == FN_FILE) {
    read_from_old_location = 1;
    log_notice(LD_DIR, "Couldn't read %s; trying to load routers from old "
               "location %s.", fname, altname);
    if ((store->mmap = tor_mmap_file(altname)))
      read_from_old_location = 1;
  }
  if (altname && !read_from_old_location) {
    remove_file_if_very_old(altname, now);
  }
  if (store->mmap) {
    store->store_len = store->mmap->size;
    if (extrainfo)
      router_load_extrainfo_from_string(store->mmap->data,
                                        store->mmap->data+store->mmap->size,
                                        SAVED_IN_CACHE, NULL, 0);
    else
      router_load_routers_from_string(store->mmap->data,
                                      store->mmap->data+store->mmap->size,
                                      SAVED_IN_CACHE, NULL, 0, NULL);
  }

  tor_free(fname);
  fname = get_datadir_fname_suffix(store->fname_base, ".new");
  if (file_status(fname) == FN_FILE)
    contents = read_file_to_str(fname, RFTS_BIN|RFTS_IGNORE_MISSING, &st);
  if (read_from_old_location) {
    tor_free(altname);
    altname = get_datadir_fname_suffix(store->fname_alt_base, ".new");
    if (!contents)
      contents = read_file_to_str(altname, RFTS_BIN|RFTS_IGNORE_MISSING, &st);
    else
      remove_file_if_very_old(altname, now);
  }
  if (contents) {
    if (extrainfo)
      router_load_extrainfo_from_string(contents, NULL,SAVED_IN_JOURNAL,
                                        NULL, 0);
    else
      router_load_routers_from_string(contents, NULL, SAVED_IN_JOURNAL,
                                      NULL, 0, NULL);
    store->journal_len = (size_t) st.st_size;
    tor_free(contents);
  }

  tor_free(fname);
  tor_free(altname);

  if (store->journal_len || read_from_old_location) {
    /* Always clear the journal on startup.*/
    router_rebuild_store(RRS_FORCE, store);
  } else if (!extrainfo) {
    /* Don't cache expired routers. (This is in an else because
     * router_rebuild_store() also calls remove_old_routers().) */
    routerlist_remove_old_routers();
  }

  return 0;
}

/** Load all cached router descriptors and extra-info documents from the
 * store. Return 0 on success and -1 on failure.
 */
int
router_reload_router_list(void)
{
  routerlist_t *rl = router_get_routerlist();
  if (router_reload_router_list_impl(&rl->desc_store))
    return -1;
  if (router_reload_router_list_impl(&rl->extrainfo_store))
    return -1;
  return 0;
}

/** Return a smartlist containing a list of trusted_dir_server_t * for all
 * known trusted dirservers.  Callers must not modify the list or its
 * contents.
 */
smartlist_t *
router_get_trusted_dir_servers(void)
{
  if (!trusted_dir_servers)
    trusted_dir_servers = smartlist_new();

  return trusted_dir_servers;
}

/** Try to find a running dirserver that supports operations of <b>type</b>.
 *
 * If there are no running dirservers in our routerlist and the
 * <b>PDS_RETRY_IF_NO_SERVERS</b> flag is set, set all the authoritative ones
 * as running again, and pick one.
 *
 * If the <b>PDS_IGNORE_FASCISTFIREWALL</b> flag is set, then include
 * dirservers that we can't reach.
 *
 * If the <b>PDS_ALLOW_SELF</b> flag is not set, then don't include ourself
 * (if we're a dirserver).
 *
 * Don't pick an authority if any non-authority is viable; try to avoid using
 * servers that have returned 503 recently.
 */
const routerstatus_t *
router_pick_directory_server(dirinfo_type_t type, int flags)
{
  const routerstatus_t *choice;
  if (get_options()->PreferTunneledDirConns)
    flags |= _PDS_PREFER_TUNNELED_DIR_CONNS;

  if (!routerlist)
    return NULL;

  choice = router_pick_directory_server_impl(type, flags);
  if (choice || !(flags & PDS_RETRY_IF_NO_SERVERS))
    return choice;

  log_info(LD_DIR,
           "No reachable router entries for dirservers. "
           "Trying them all again.");
  /* mark all authdirservers as up again */
  mark_all_trusteddirservers_up();
  /* try again */
  choice = router_pick_directory_server_impl(type, flags);
  return choice;
}

/** Try to determine which fraction of v2 and v3 directory requests aimed at
 * caches will be sent to us. Set *<b>v2_share_out</b> and
 * *<b>v3_share_out</b> to the fractions of v2 and v3 protocol shares we
 * expect to see, respectively.  Return 0 on success, negative on failure. */
int
router_get_my_share_of_directory_requests(double *v2_share_out,
                                          double *v3_share_out)
{
  const routerinfo_t *me = router_get_my_routerinfo();
  const routerstatus_t *rs;
  const int pds_flags = PDS_ALLOW_SELF|PDS_IGNORE_FASCISTFIREWALL;
  *v2_share_out = *v3_share_out = 0.0;
  if (!me)
    return -1;
  rs = router_get_consensus_status_by_id(me->cache_info.identity_digest);
  if (!rs)
    return -1;

  /* Calling for side effect */
  /* XXXX This is a bit of a kludge */
  if (rs->is_v2_dir) {
    sl_last_total_weighted_bw = 0;
    router_pick_directory_server(V2_DIRINFO, pds_flags);
    if (sl_last_total_weighted_bw != 0) {
      *v2_share_out = U64_TO_DBL(sl_last_weighted_bw_of_me) /
        U64_TO_DBL(sl_last_total_weighted_bw);
    }
  }

  if (rs->version_supports_v3_dir) {
    sl_last_total_weighted_bw = 0;
    router_pick_directory_server(V3_DIRINFO, pds_flags);
    if (sl_last_total_weighted_bw != 0) {
      *v3_share_out = U64_TO_DBL(sl_last_weighted_bw_of_me) /
        U64_TO_DBL(sl_last_total_weighted_bw);
    }
  }

  return 0;
}

/** Return the trusted_dir_server_t for the directory authority whose identity
 * key hashes to <b>digest</b>, or NULL if no such authority is known.
 */
trusted_dir_server_t *
router_get_trusteddirserver_by_digest(const char *digest)
{
  if (!trusted_dir_servers)
    return NULL;

  SMARTLIST_FOREACH(trusted_dir_servers, trusted_dir_server_t *, ds,
     {
       if (tor_memeq(ds->digest, digest, DIGEST_LEN))
         return ds;
     });

  return NULL;
}

/** Return the trusted_dir_server_t for the directory authority whose
 * v3 identity key hashes to <b>digest</b>, or NULL if no such authority
 * is known.
 */
trusted_dir_server_t *
trusteddirserver_get_by_v3_auth_digest(const char *digest)
{
  if (!trusted_dir_servers)
    return NULL;

  SMARTLIST_FOREACH(trusted_dir_servers, trusted_dir_server_t *, ds,
     {
       if (tor_memeq(ds->v3_identity_digest, digest, DIGEST_LEN) &&
           (ds->type & V3_DIRINFO))
         return ds;
     });

  return NULL;
}

/** Try to find a running trusted dirserver.  Flags are as for
 * router_pick_directory_server.
 */
const routerstatus_t *
router_pick_trusteddirserver(dirinfo_type_t type, int flags)
{
  const routerstatus_t *choice;
  int busy = 0;
  if (get_options()->PreferTunneledDirConns)
    flags |= _PDS_PREFER_TUNNELED_DIR_CONNS;

  choice = router_pick_trusteddirserver_impl(type, flags, &busy);
  if (choice || !(flags & PDS_RETRY_IF_NO_SERVERS))
    return choice;
  if (busy) {
    /* If the reason that we got no server is that servers are "busy",
     * we must be excluding good servers because we already have serverdesc
     * fetches with them.  Do not mark down servers up because of this. */
    tor_assert((flags & (PDS_NO_EXISTING_SERVERDESC_FETCH|
                         PDS_NO_EXISTING_MICRODESC_FETCH)));
    return NULL;
  }

  log_info(LD_DIR,
           "No trusted dirservers are reachable. Trying them all again.");
  mark_all_trusteddirservers_up();
  return router_pick_trusteddirserver_impl(type, flags, NULL);
}

/** How long do we avoid using a directory server after it's given us a 503? */
#define DIR_503_TIMEOUT (60*60)

/** Pick a random running valid directory server/mirror from our
 * routerlist.  Arguments are as for router_pick_directory_server(), except
 * that RETRY_IF_NO_SERVERS is ignored, and:
 *
 * If the _PDS_PREFER_TUNNELED_DIR_CONNS flag is set, prefer directory servers
 * that we can use with BEGINDIR.
 */
static const routerstatus_t *
router_pick_directory_server_impl(dirinfo_type_t type, int flags)
{
  const or_options_t *options = get_options();
  const node_t *result;
  smartlist_t *direct, *tunnel;
  smartlist_t *trusted_direct, *trusted_tunnel;
  smartlist_t *overloaded_direct, *overloaded_tunnel;
  time_t now = time(NULL);
  const networkstatus_t *consensus = networkstatus_get_latest_consensus();
  int requireother = ! (flags & PDS_ALLOW_SELF);
  int fascistfirewall = ! (flags & PDS_IGNORE_FASCISTFIREWALL);
  int prefer_tunnel = (flags & _PDS_PREFER_TUNNELED_DIR_CONNS);
  int try_excluding = 1, n_excluded = 0;

  if (!consensus)
    return NULL;

 retry_without_exclude:

  direct = smartlist_new();
  tunnel = smartlist_new();
  trusted_direct = smartlist_new();
  trusted_tunnel = smartlist_new();
  overloaded_direct = smartlist_new();
  overloaded_tunnel = smartlist_new();

  /* Find all the running dirservers we know about. */
  SMARTLIST_FOREACH_BEGIN(nodelist_get_list(), const node_t *, node) {
    int is_trusted;
    int is_overloaded;
    tor_addr_t addr;
    const routerstatus_t *status = node->rs;
    const country_t country = node->country;
    if (!status)
      continue;

    if (!node->is_running || !status->dir_port || !node->is_valid)
      continue;
    if (node->is_bad_directory)
      continue;
    if (requireother && router_digest_is_me(node->identity))
      continue;
    if (type & V3_DIRINFO) {
      if (!(status->version_supports_v3_dir ||
            router_digest_is_trusted_dir_type(node->identity,
                                              V3_DIRINFO)))
        continue;
    }
    is_trusted = router_digest_is_trusted_dir(node->identity);
    if ((type & V2_DIRINFO) && !(node->rs->is_v2_dir || is_trusted))
      continue;
    if ((type & EXTRAINFO_DIRINFO) &&
        !router_supports_extrainfo(node->identity, 0))
      continue;
    if ((type & MICRODESC_DIRINFO) && !is_trusted &&
        !node->rs->version_supports_microdesc_cache)
      continue;
    if (try_excluding &&
        routerset_contains_routerstatus(options->ExcludeNodes, status,
                                        country)) {
      ++n_excluded;
      continue;
    }

    /* XXXX IP6 proposal 118 */
    tor_addr_from_ipv4h(&addr, node->rs->addr);

    is_overloaded = status->last_dir_503_at + DIR_503_TIMEOUT > now;

    if (prefer_tunnel &&
        status->version_supports_begindir &&
        (!fascistfirewall ||
         fascist_firewall_allows_address_or(&addr, status->or_port)))
      smartlist_add(is_trusted ? trusted_tunnel :
                    is_overloaded ? overloaded_tunnel : tunnel, (void*)node);
    else if (!fascistfirewall ||
             fascist_firewall_allows_address_dir(&addr, status->dir_port))
      smartlist_add(is_trusted ? trusted_direct :
                    is_overloaded ? overloaded_direct : direct, (void*)node);
  } SMARTLIST_FOREACH_END(node);

  if (smartlist_len(tunnel)) {
    result = node_sl_choose_by_bandwidth(tunnel, WEIGHT_FOR_DIR);
  } else if (smartlist_len(overloaded_tunnel)) {
    result = node_sl_choose_by_bandwidth(overloaded_tunnel,
                                                 WEIGHT_FOR_DIR);
  } else if (smartlist_len(trusted_tunnel)) {
    /* FFFF We don't distinguish between trusteds and overloaded trusteds
     * yet. Maybe one day we should. */
    /* FFFF We also don't load balance over authorities yet. I think this
     * is a feature, but it could easily be a bug. -RD */
    result = smartlist_choose(trusted_tunnel);
  } else if (smartlist_len(direct)) {
    result = node_sl_choose_by_bandwidth(direct, WEIGHT_FOR_DIR);
  } else if (smartlist_len(overloaded_direct)) {
    result = node_sl_choose_by_bandwidth(overloaded_direct,
                                         WEIGHT_FOR_DIR);
  } else {
    result = smartlist_choose(trusted_direct);
  }
  smartlist_free(direct);
  smartlist_free(tunnel);
  smartlist_free(trusted_direct);
  smartlist_free(trusted_tunnel);
  smartlist_free(overloaded_direct);
  smartlist_free(overloaded_tunnel);

  if (result == NULL && try_excluding && !options->StrictNodes && n_excluded) {
    /* If we got no result, and we are excluding nodes, and StrictNodes is
     * not set, try again without excluding nodes. */
    try_excluding = 0;
    n_excluded = 0;
    goto retry_without_exclude;
  }

  return result ? result->rs : NULL;
}

/** Choose randomly from among the trusted dirservers that are up.  Flags
 * are as for router_pick_directory_server_impl().
 */
static const routerstatus_t *
router_pick_trusteddirserver_impl(dirinfo_type_t type, int flags,
                                  int *n_busy_out)
{
  const or_options_t *options = get_options();
  smartlist_t *direct, *tunnel;
  smartlist_t *overloaded_direct, *overloaded_tunnel;
  const routerinfo_t *me = router_get_my_routerinfo();
  const routerstatus_t *result;
  time_t now = time(NULL);
  const int requireother = ! (flags & PDS_ALLOW_SELF);
  const int fascistfirewall = ! (flags & PDS_IGNORE_FASCISTFIREWALL);
  const int prefer_tunnel = (flags & _PDS_PREFER_TUNNELED_DIR_CONNS);
  const int no_serverdesc_fetching =(flags & PDS_NO_EXISTING_SERVERDESC_FETCH);
  const int no_microdesc_fetching =(flags & PDS_NO_EXISTING_MICRODESC_FETCH);
  int n_busy = 0;
  int try_excluding = 1, n_excluded = 0;

  if (!trusted_dir_servers)
    return NULL;

 retry_without_exclude:

  direct = smartlist_new();
  tunnel = smartlist_new();
  overloaded_direct = smartlist_new();
  overloaded_tunnel = smartlist_new();

  SMARTLIST_FOREACH_BEGIN(trusted_dir_servers, trusted_dir_server_t *, d)
    {
      int is_overloaded =
          d->fake_status.last_dir_503_at + DIR_503_TIMEOUT > now;
      tor_addr_t addr;
      if (!d->is_running) continue;
      if ((type & d->type) == 0)
        continue;
      if ((type & EXTRAINFO_DIRINFO) &&
          !router_supports_extrainfo(d->digest, 1))
        continue;
      if (requireother && me && router_digest_is_me(d->digest))
          continue;
      if (try_excluding &&
          routerset_contains_routerstatus(options->ExcludeNodes,
                                          &d->fake_status, -1)) {
        ++n_excluded;
        continue;
      }

      /* XXXX IP6 proposal 118 */
      tor_addr_from_ipv4h(&addr, d->addr);

      if (no_serverdesc_fetching) {
        if (connection_get_by_type_addr_port_purpose(
            CONN_TYPE_DIR, &addr, d->dir_port, DIR_PURPOSE_FETCH_SERVERDESC)
         || connection_get_by_type_addr_port_purpose(
             CONN_TYPE_DIR, &addr, d->dir_port, DIR_PURPOSE_FETCH_EXTRAINFO)) {
          //log_debug(LD_DIR, "We have an existing connection to fetch "
          //           "descriptor from %s; delaying",d->description);
          ++n_busy;
          continue;
        }
      }
      if (no_microdesc_fetching) {
        if (connection_get_by_type_addr_port_purpose(
             CONN_TYPE_DIR, &addr, d->dir_port, DIR_PURPOSE_FETCH_MICRODESC)) {
          ++n_busy;
          continue;
        }
      }

      if (prefer_tunnel &&
          d->or_port &&
          (!fascistfirewall ||
           fascist_firewall_allows_address_or(&addr, d->or_port)))
        smartlist_add(is_overloaded ? overloaded_tunnel : tunnel,
                      &d->fake_status);
      else if (!fascistfirewall ||
               fascist_firewall_allows_address_dir(&addr, d->dir_port))
        smartlist_add(is_overloaded ? overloaded_direct : direct,
                      &d->fake_status);
    }
  SMARTLIST_FOREACH_END(d);

  if (smartlist_len(tunnel)) {
    result = smartlist_choose(tunnel);
  } else if (smartlist_len(overloaded_tunnel)) {
    result = smartlist_choose(overloaded_tunnel);
  } else if (smartlist_len(direct)) {
    result = smartlist_choose(direct);
  } else {
    result = smartlist_choose(overloaded_direct);
  }

  if (n_busy_out)
    *n_busy_out = n_busy;

  smartlist_free(direct);
  smartlist_free(tunnel);
  smartlist_free(overloaded_direct);
  smartlist_free(overloaded_tunnel);

  if (result == NULL && try_excluding && !options->StrictNodes && n_excluded) {
    /* If we got no result, and we are excluding nodes, and StrictNodes is
     * not set, try again without excluding nodes. */
    try_excluding = 0;
    n_excluded = 0;
    goto retry_without_exclude;
  }

  return result;
}

/** Go through and mark the authoritative dirservers as up. */
static void
mark_all_trusteddirservers_up(void)
{
  SMARTLIST_FOREACH(nodelist_get_list(), node_t *, node, {
       if (router_digest_is_trusted_dir(node->identity))
         node->is_running = 1;
    });
  if (trusted_dir_servers) {
    SMARTLIST_FOREACH_BEGIN(trusted_dir_servers, trusted_dir_server_t *, dir) {
      routerstatus_t *rs;
      dir->is_running = 1;
      download_status_reset(&dir->v2_ns_dl_status);
      rs = router_get_mutable_consensus_status_by_id(dir->digest);
      if (rs) {
        rs->last_dir_503_at = 0;
        control_event_networkstatus_changed_single(rs);
      }
    } SMARTLIST_FOREACH_END(dir);
  }
  router_dir_info_changed();
}

/** Return true iff r1 and r2 have the same address and OR port. */
int
routers_have_same_or_addr(const routerinfo_t *r1, const routerinfo_t *r2)
{
  return r1->addr == r2->addr && r1->or_port == r2->or_port;
}

/** Reset all internal variables used to count failed downloads of network
 * status objects. */
void
router_reset_status_download_failures(void)
{
  mark_all_trusteddirservers_up();
}

/** Return true iff router1 and router2 have similar enough network addresses
 * that we should treat them as being in the same family */
static INLINE int
addrs_in_same_network_family(const tor_addr_t *a1,
                             const tor_addr_t *a2)
{
  /* XXXX MOVE ? */
  return 0 == tor_addr_compare_masked(a1, a2, 16, CMP_SEMANTIC);
}

/**
 * Add all the family of <b>node</b>, including <b>node</b> itself, to
 * the smartlist <b>sl</b>.
 *
 * This is used to make sure we don't pick siblings in a single path, or
 * pick more than one relay from a family for our entry guard list.
 * Note that a node may be added to <b>sl</b> more than once if it is
 * part of <b>node</b>'s family for more than one reason.
 */
void
nodelist_add_node_and_family(smartlist_t *sl, const node_t *node)
{
  /* XXXX MOVE */
  const smartlist_t *all_nodes = nodelist_get_list();
  const smartlist_t *declared_family;
  const or_options_t *options = get_options();

  tor_assert(node);

  declared_family = node_get_declared_family(node);

  /* Let's make sure that we have the node itself, if it's a real node. */
  {
    const node_t *real_node = node_get_by_id(node->identity);
    if (real_node)
      smartlist_add(sl, (node_t*)real_node);
  }

  /* First, add any nodes with similar network addresses. */
  if (options->EnforceDistinctSubnets) {
    tor_addr_t node_addr;
    node_get_addr(node, &node_addr);

    SMARTLIST_FOREACH_BEGIN(all_nodes, const node_t *, node2) {
      tor_addr_t a;
      node_get_addr(node2, &a);
      if (addrs_in_same_network_family(&a, &node_addr))
        smartlist_add(sl, (void*)node2);
    } SMARTLIST_FOREACH_END(node2);
  }

  /* Now, add all nodes in the declared_family of this node, if they
   * also declare this node to be in their family. */
  if (declared_family) {
    /* Add every r such that router declares familyness with node, and node
     * declares familyhood with router. */
    SMARTLIST_FOREACH_BEGIN(declared_family, const char *, name) {
      const node_t *node2;
      const smartlist_t *family2;
      if (!(node2 = node_get_by_nickname(name, 0)))
        continue;
      if (!(family2 = node_get_declared_family(node2)))
        continue;
      SMARTLIST_FOREACH_BEGIN(family2, const char *, name2) {
          if (node_nickname_matches(node, name2)) {
            smartlist_add(sl, (void*)node2);
            break;
          }
      } SMARTLIST_FOREACH_END(name2);
    } SMARTLIST_FOREACH_END(name);
  }

  /* If the user declared any families locally, honor those too. */
  if (options->NodeFamilySets) {
    SMARTLIST_FOREACH(options->NodeFamilySets, const routerset_t *, rs, {
      if (routerset_contains_node(rs, node)) {
        routerset_get_all_nodes(sl, rs, NULL, 0);
      }
    });
  }
}

/** Given a <b>router</b>, add every node_t in its family (including the
 * node itself!) to <b>sl</b>.
 *
 * Note the type mismatch: This function takes a routerinfo, but adds nodes
 * to the smartlist!
 */
static void
routerlist_add_node_and_family(smartlist_t *sl, const routerinfo_t *router)
{
  /* XXXX MOVE ? */
  node_t fake_node;
  const node_t *node = node_get_by_id(router->cache_info.identity_digest);;
  if (node == NULL) {
    memset(&fake_node, 0, sizeof(fake_node));
    fake_node.ri = (routerinfo_t *)router;
    memcpy(fake_node.identity, router->cache_info.identity_digest, DIGEST_LEN);
    node = &fake_node;
  }
  nodelist_add_node_and_family(sl, node);
}

/** Return true iff <b>node</b> is named by some nickname in <b>lst</b>. */
static INLINE int
node_in_nickname_smartlist(const smartlist_t *lst, const node_t *node)
{
  /* XXXX MOVE */
  if (!lst) return 0;
  SMARTLIST_FOREACH(lst, const char *, name, {
    if (node_nickname_matches(node, name))
      return 1;
  });
  return 0;
}

/** Return true iff r1 and r2 are in the same family, but not the same
 * router. */
int
nodes_in_same_family(const node_t *node1, const node_t *node2)
{
  /* XXXX MOVE */
  const or_options_t *options = get_options();

  /* Are they in the same family because of their addresses? */
  if (options->EnforceDistinctSubnets) {
    tor_addr_t a1, a2;
    node_get_addr(node1, &a1);
    node_get_addr(node2, &a2);
    if (addrs_in_same_network_family(&a1, &a2))
      return 1;
  }

  /* Are they in the same family because the agree they are? */
  {
    const smartlist_t *f1, *f2;
    f1 = node_get_declared_family(node1);
    f2 = node_get_declared_family(node2);
    if (f1 && f2 &&
        node_in_nickname_smartlist(f1, node2) &&
        node_in_nickname_smartlist(f2, node1))
      return 1;
  }

  /* Are they in the same option because the user says they are? */
  if (options->NodeFamilySets) {
    SMARTLIST_FOREACH(options->NodeFamilySets, const routerset_t *, rs, {
        if (routerset_contains_node(rs, node1) &&
            routerset_contains_node(rs, node2))
          return 1;
      });
  }

  return 0;
}

/** Return 1 iff any member of the (possibly NULL) comma-separated list
 * <b>list</b> is an acceptable nickname or hexdigest for <b>router</b>.  Else
 * return 0.
 */
int
router_nickname_is_in_list(const routerinfo_t *router, const char *list)
{
  smartlist_t *nickname_list;
  int v = 0;

  if (!list)
    return 0; /* definitely not */
  tor_assert(router);

  nickname_list = smartlist_new();
  smartlist_split_string(nickname_list, list, ",",
    SPLIT_SKIP_SPACE|SPLIT_STRIP_SPACE|SPLIT_IGNORE_BLANK, 0);
  SMARTLIST_FOREACH(nickname_list, const char *, cp,
                    if (router_nickname_matches(router, cp)) {v=1;break;});
  SMARTLIST_FOREACH(nickname_list, char *, cp, tor_free(cp));
  smartlist_free(nickname_list);
  return v;
}

/** Add every suitable node from our nodelist to <b>sl</b>, so that
 * we can pick a node for a circuit.
 */
static void
router_add_running_nodes_to_smartlist(smartlist_t *sl, int allow_invalid,
                                      int need_uptime, int need_capacity,
                                      int need_guard, int need_desc)
{ /* XXXX MOVE */
  SMARTLIST_FOREACH_BEGIN(nodelist_get_list(), const node_t *, node) {
    if (!node->is_running ||
        (!node->is_valid && !allow_invalid))
      continue;
    if (need_desc && !(node->ri || (node->rs && node->md)))
      continue;
    if (node->ri && node->ri->purpose != ROUTER_PURPOSE_GENERAL)
      continue;
    if (node_is_unreliable(node, need_uptime, need_capacity, need_guard))
      continue;

    smartlist_add(sl, (void *)node);
  } SMARTLIST_FOREACH_END(node);
}

/** Look through the routerlist until we find a router that has my key.
 Return it. */
const routerinfo_t *
routerlist_find_my_routerinfo(void)
{
  if (!routerlist)
    return NULL;

  SMARTLIST_FOREACH(routerlist->routers, routerinfo_t *, router,
  {
    if (router_is_me(router))
      return router;
  });
  return NULL;
}

/** Find a router that's up, that has this IP address, and
 * that allows exit to this address:port, or return NULL if there
 * isn't a good one.
 * Don't exit enclave to excluded relays -- it wouldn't actually
 * hurt anything, but this way there are fewer confused users.
 */
const node_t *
router_find_exact_exit_enclave(const char *address, uint16_t port)
{/*XXXX MOVE*/
  uint32_t addr;
  struct in_addr in;
  tor_addr_t a;
  const or_options_t *options = get_options();

  if (!tor_inet_aton(address, &in))
    return NULL; /* it's not an IP already */
  addr = ntohl(in.s_addr);

  tor_addr_from_ipv4h(&a, addr);

  SMARTLIST_FOREACH(nodelist_get_list(), const node_t *, node, {
    if (node_get_addr_ipv4h(node) == addr &&
        node->is_running &&
        compare_tor_addr_to_node_policy(&a, port, node) ==
          ADDR_POLICY_ACCEPTED &&
        !routerset_contains_node(options->_ExcludeExitNodesUnion, node))
      return node;
  });
  return NULL;
}

/** Return 1 if <b>router</b> is not suitable for these parameters, else 0.
 * If <b>need_uptime</b> is non-zero, we require a minimum uptime.
 * If <b>need_capacity</b> is non-zero, we require a minimum advertised
 * bandwidth.
 * If <b>need_guard</b>, we require that the router is a possible entry guard.
 */
int
node_is_unreliable(const node_t *node, int need_uptime,
                   int need_capacity, int need_guard)
{
  if (need_uptime && !node->is_stable)
    return 1;
  if (need_capacity && !node->is_fast)
    return 1;
  if (need_guard && !node->is_possible_guard)
    return 1;
  return 0;
}

/** Return the smaller of the router's configured BandwidthRate
 * and its advertised capacity. */
uint32_t
router_get_advertised_bandwidth(const routerinfo_t *router)
{
  if (router->bandwidthcapacity < router->bandwidthrate)
    return router->bandwidthcapacity;
  return router->bandwidthrate;
}

/** Do not weight any declared bandwidth more than this much when picking
 * routers by bandwidth. */
#define DEFAULT_MAX_BELIEVABLE_BANDWIDTH 10000000 /* 10 MB/sec */

/** Return the smaller of the router's configured BandwidthRate
 * and its advertised capacity, capped by max-believe-bw. */
uint32_t
router_get_advertised_bandwidth_capped(const routerinfo_t *router)
{
  uint32_t result = router->bandwidthcapacity;
  if (result > router->bandwidthrate)
    result = router->bandwidthrate;
  if (result > DEFAULT_MAX_BELIEVABLE_BANDWIDTH)
    result = DEFAULT_MAX_BELIEVABLE_BANDWIDTH;
  return result;
}

/** When weighting bridges, enforce these values as lower and upper
 * bound for believable bandwidth, because there is no way for us
 * to verify a bridge's bandwidth currently. */
#define BRIDGE_MIN_BELIEVABLE_BANDWIDTH 20000  /* 20 kB/sec */
#define BRIDGE_MAX_BELIEVABLE_BANDWIDTH 100000 /* 100 kB/sec */

/** Return the smaller of the router's configured BandwidthRate
 * and its advertised capacity, making sure to stay within the
 * interval between bridge-min-believe-bw and
 * bridge-max-believe-bw. */
static uint32_t
bridge_get_advertised_bandwidth_bounded(routerinfo_t *router)
{
  uint32_t result = router->bandwidthcapacity;
  if (result > router->bandwidthrate)
    result = router->bandwidthrate;
  if (result > BRIDGE_MAX_BELIEVABLE_BANDWIDTH)
    result = BRIDGE_MAX_BELIEVABLE_BANDWIDTH;
  else if (result < BRIDGE_MIN_BELIEVABLE_BANDWIDTH)
    result = BRIDGE_MIN_BELIEVABLE_BANDWIDTH;
  return result;
}

/** Return bw*1000, unless bw*1000 would overflow, in which case return
 * INT32_MAX. */
static INLINE int32_t
kb_to_bytes(uint32_t bw)
{
  return (bw > (INT32_MAX/1000)) ? INT32_MAX : bw*1000;
}

/** Helper function:
 * choose a random element of smartlist <b>sl</b> of nodes, weighted by
 * the advertised bandwidth of each element using the consensus
 * bandwidth weights.
 *
 * If <b>rule</b>==WEIGHT_FOR_EXIT. we're picking an exit node: consider all
 * nodes' bandwidth equally regardless of their Exit status, since there may
 * be some in the list because they exit to obscure ports. If
 * <b>rule</b>==NO_WEIGHTING, we're picking a non-exit node: weight
 * exit-node's bandwidth less depending on the smallness of the fraction of
 * Exit-to-total bandwidth.  If <b>rule</b>==WEIGHT_FOR_GUARD, we're picking a
 * guard node: consider all guard's bandwidth equally. Otherwise, weight
 * guards proportionally less.
 */
static const node_t *
smartlist_choose_node_by_bandwidth_weights(smartlist_t *sl,
                                           bandwidth_weight_rule_t rule)
{
  int64_t weight_scale;
  int64_t rand_bw;
  double Wg = -1, Wm = -1, We = -1, Wd = -1;
  double Wgb = -1, Wmb = -1, Web = -1, Wdb = -1;
  double weighted_bw = 0, unweighted_bw = 0;
  double *bandwidths;
  double tmp = 0;
  unsigned int i;
  unsigned int i_chosen;
  unsigned int i_has_been_chosen;
  int have_unknown = 0; /* true iff sl contains element not in consensus. */

  /* Can't choose exit and guard at same time */
  tor_assert(rule == NO_WEIGHTING ||
             rule == WEIGHT_FOR_EXIT ||
             rule == WEIGHT_FOR_GUARD ||
             rule == WEIGHT_FOR_MID ||
             rule == WEIGHT_FOR_DIR);

  if (smartlist_len(sl) == 0) {
    log_info(LD_CIRC,
             "Empty routerlist passed in to consensus weight node "
             "selection for rule %s",
             bandwidth_weight_rule_to_string(rule));
    return NULL;
  }

  weight_scale = circuit_build_times_get_bw_scale(NULL);

  if (rule == WEIGHT_FOR_GUARD) {
    Wg = networkstatus_get_bw_weight(NULL, "Wgg", -1);
    Wm = networkstatus_get_bw_weight(NULL, "Wgm", -1); /* Bridges */
    We = 0;
    Wd = networkstatus_get_bw_weight(NULL, "Wgd", -1);

    Wgb = networkstatus_get_bw_weight(NULL, "Wgb", -1);
    Wmb = networkstatus_get_bw_weight(NULL, "Wmb", -1);
    Web = networkstatus_get_bw_weight(NULL, "Web", -1);
    Wdb = networkstatus_get_bw_weight(NULL, "Wdb", -1);
  } else if (rule == WEIGHT_FOR_MID) {
    Wg = networkstatus_get_bw_weight(NULL, "Wmg", -1);
    Wm = networkstatus_get_bw_weight(NULL, "Wmm", -1);
    We = networkstatus_get_bw_weight(NULL, "Wme", -1);
    Wd = networkstatus_get_bw_weight(NULL, "Wmd", -1);

    Wgb = networkstatus_get_bw_weight(NULL, "Wgb", -1);
    Wmb = networkstatus_get_bw_weight(NULL, "Wmb", -1);
    Web = networkstatus_get_bw_weight(NULL, "Web", -1);
    Wdb = networkstatus_get_bw_weight(NULL, "Wdb", -1);
  } else if (rule == WEIGHT_FOR_EXIT) {
    // Guards CAN be exits if they have weird exit policies
    // They are d then I guess...
    We = networkstatus_get_bw_weight(NULL, "Wee", -1);
    Wm = networkstatus_get_bw_weight(NULL, "Wem", -1); /* Odd exit policies */
    Wd = networkstatus_get_bw_weight(NULL, "Wed", -1);
    Wg = networkstatus_get_bw_weight(NULL, "Weg", -1); /* Odd exit policies */

    Wgb = networkstatus_get_bw_weight(NULL, "Wgb", -1);
    Wmb = networkstatus_get_bw_weight(NULL, "Wmb", -1);
    Web = networkstatus_get_bw_weight(NULL, "Web", -1);
    Wdb = networkstatus_get_bw_weight(NULL, "Wdb", -1);
  } else if (rule == WEIGHT_FOR_DIR) {
    We = networkstatus_get_bw_weight(NULL, "Wbe", -1);
    Wm = networkstatus_get_bw_weight(NULL, "Wbm", -1);
    Wd = networkstatus_get_bw_weight(NULL, "Wbd", -1);
    Wg = networkstatus_get_bw_weight(NULL, "Wbg", -1);

    Wgb = Wmb = Web = Wdb = weight_scale;
  } else if (rule == NO_WEIGHTING) {
    Wg = Wm = We = Wd = weight_scale;
    Wgb = Wmb = Web = Wdb = weight_scale;
  }

  if (Wg < 0 || Wm < 0 || We < 0 || Wd < 0 || Wgb < 0 || Wmb < 0 || Wdb < 0
      || Web < 0) {
    log_debug(LD_CIRC,
              "Got negative bandwidth weights. Defaulting to old selection"
              " algorithm.");
    return NULL; // Use old algorithm.
  }

  Wg /= weight_scale;
  Wm /= weight_scale;
  We /= weight_scale;
  Wd /= weight_scale;

  Wgb /= weight_scale;
  Wmb /= weight_scale;
  Web /= weight_scale;
  Wdb /= weight_scale;

  bandwidths = tor_malloc_zero(sizeof(double)*smartlist_len(sl));

  // Cycle through smartlist and total the bandwidth.
  SMARTLIST_FOREACH_BEGIN(sl, const node_t *, node) {
    int is_exit = 0, is_guard = 0, is_dir = 0, this_bw = 0, is_me = 0;
    double weight = 1;
    is_exit = node->is_exit && ! node->is_bad_exit;
    is_guard = node->is_possible_guard;
    is_dir = node_is_dir(node);
    if (node->rs) {
      if (!node->rs->has_bandwidth) {
        tor_free(bandwidths);
        /* This should never happen, unless all the authorites downgrade
         * to 0.2.0 or rogue routerstatuses get inserted into our consensus. */
        log_warn(LD_BUG,
                 "Consensus is not listing bandwidths. Defaulting back to "
                 "old router selection algorithm.");
        return NULL;
      }
      this_bw = kb_to_bytes(node->rs->bandwidth);
    } else if (node->ri) {
      /* bridge or other descriptor not in our consensus */
      this_bw = bridge_get_advertised_bandwidth_bounded(node->ri);
      have_unknown = 1;
    } else {
      /* We can't use this one. */
      continue;
    }
    is_me = router_digest_is_me(node->identity);

    if (is_guard && is_exit) {
      weight = (is_dir ? Wdb*Wd : Wd);
    } else if (is_guard) {
      weight = (is_dir ? Wgb*Wg : Wg);
    } else if (is_exit) {
      weight = (is_dir ? Web*We : We);
    } else { // middle
      weight = (is_dir ? Wmb*Wm : Wm);
    }

    bandwidths[node_sl_idx] = weight*this_bw;
    weighted_bw += weight*this_bw;
    unweighted_bw += this_bw;
    if (is_me)
      sl_last_weighted_bw_of_me = weight*this_bw;
  } SMARTLIST_FOREACH_END(node);

  /* XXXX this is a kludge to expose these values. */
  sl_last_total_weighted_bw = weighted_bw;

  log_debug(LD_CIRC, "Choosing node for rule %s based on weights "
            "Wg=%f Wm=%f We=%f Wd=%f with total bw %f",
            bandwidth_weight_rule_to_string(rule),
            Wg, Wm, We, Wd, weighted_bw);

  /* If there is no bandwidth, choose at random */
  if (DBL_TO_U64(weighted_bw) == 0) {
    /* Don't warn when using bridges/relays not in the consensus */
    if (!have_unknown) {
#define ZERO_BANDWIDTH_WARNING_INTERVAL (15)
      static ratelim_t zero_bandwidth_warning_limit =
        RATELIM_INIT(ZERO_BANDWIDTH_WARNING_INTERVAL);
      char *msg;
      if ((msg = rate_limit_log(&zero_bandwidth_warning_limit,
                                approx_time()))) {
        log_warn(LD_CIRC,
                 "Weighted bandwidth is %f in node selection for rule %s "
                 "(unweighted was %f) %s",
                 weighted_bw, bandwidth_weight_rule_to_string(rule),
                 unweighted_bw, msg);
      }
    }
    tor_free(bandwidths);
    return smartlist_choose(sl);
  }

  rand_bw = crypto_rand_uint64(DBL_TO_U64(weighted_bw));
  rand_bw++; /* crypto_rand_uint64() counts from 0, and we need to count
              * from 1 below. See bug 1203 for details. */

  /* Last, count through sl until we get to the element we picked */
  i_chosen = (unsigned)smartlist_len(sl);
  i_has_been_chosen = 0;
  tmp = 0.0;
  for (i=0; i < (unsigned)smartlist_len(sl); i++) {
    tmp += bandwidths[i];
    if (tmp >= rand_bw && !i_has_been_chosen) {
      i_chosen = i;
      i_has_been_chosen = 1;
    }
  }
  i = i_chosen;

  if (i == (unsigned)smartlist_len(sl)) {
    /* This was once possible due to round-off error, but shouldn't be able
     * to occur any longer. */
    tor_fragile_assert();
    --i;
    log_warn(LD_BUG, "Round-off error in computing bandwidth had an effect on "
             " which router we chose. Please tell the developers. "
             "%f " U64_FORMAT " %f", tmp, U64_PRINTF_ARG(rand_bw),
             weighted_bw);
  }
  tor_free(bandwidths);
  return smartlist_get(sl, i);
}

/** Helper function:
 * choose a random node_t element of smartlist <b>sl</b>, weighted by
 * the advertised bandwidth of each element.
 *
 * If <b>rule</b>==WEIGHT_FOR_EXIT. we're picking an exit node: consider all
 * nodes' bandwidth equally regardless of their Exit status, since there may
 * be some in the list because they exit to obscure ports. If
 * <b>rule</b>==NO_WEIGHTING, we're picking a non-exit node: weight
 * exit-node's bandwidth less depending on the smallness of the fraction of
 * Exit-to-total bandwidth.  If <b>rule</b>==WEIGHT_FOR_GUARD, we're picking a
 * guard node: consider all guard's bandwidth equally. Otherwise, weight
 * guards proportionally less.
 */
static const node_t *
smartlist_choose_node_by_bandwidth(smartlist_t *sl,
                                   bandwidth_weight_rule_t rule)
{
<<<<<<< HEAD
  unsigned i;
=======
  unsigned int i;
  unsigned int i_chosen;
  unsigned int i_has_been_chosen;
  routerinfo_t *router;
  routerstatus_t *status=NULL;
>>>>>>> d48cebc5
  int32_t *bandwidths;
  int is_exit;
  int is_guard;
  uint64_t total_nonexit_bw = 0, total_exit_bw = 0, total_bw = 0;
  uint64_t total_nonguard_bw = 0, total_guard_bw = 0;
  uint64_t rand_bw, tmp;
  double exit_weight;
  double guard_weight;
  int n_unknown = 0;
  bitarray_t *exit_bits;
  bitarray_t *guard_bits;
  int me_idx = -1;

  // This function does not support WEIGHT_FOR_DIR
  // or WEIGHT_FOR_MID
  if (rule == WEIGHT_FOR_DIR || rule == WEIGHT_FOR_MID) {
    rule = NO_WEIGHTING;
  }

  /* Can't choose exit and guard at same time */
  tor_assert(rule == NO_WEIGHTING ||
             rule == WEIGHT_FOR_EXIT ||
             rule == WEIGHT_FOR_GUARD);

  if (smartlist_len(sl) == 0) {
    log_info(LD_CIRC,
             "Empty routerlist passed in to old node selection for rule %s",
             bandwidth_weight_rule_to_string(rule));
    return NULL;
  }

  /* First count the total bandwidth weight, and make a list
   * of each value.  <0 means "unknown; no routerinfo."  We use the
   * bits of negative values to remember whether the router was fast (-x)&1
   * and whether it was an exit (-x)&2 or guard (-x)&4.  Yes, it's a hack. */
  bandwidths = tor_malloc(sizeof(int32_t)*smartlist_len(sl));
  exit_bits = bitarray_init_zero(smartlist_len(sl));
  guard_bits = bitarray_init_zero(smartlist_len(sl));

  /* Iterate over all the routerinfo_t or routerstatus_t, and */
  SMARTLIST_FOREACH_BEGIN(sl, const node_t *, node) {
    /* first, learn what bandwidth we think i has */
    int is_known = 1;
    int32_t flags = 0;
    uint32_t this_bw = 0;
    i = node_sl_idx;

    if (router_digest_is_me(node->identity))
      me_idx = node_sl_idx;

    is_exit = node->is_exit;
    is_guard = node->is_possible_guard;
    if (node->rs) {
      if (node->rs->has_bandwidth) {
        this_bw = kb_to_bytes(node->rs->bandwidth);
      } else { /* guess */
        /* XXX024 once consensuses always list bandwidths, we can take
         * this guessing business out. -RD */
        is_known = 0;
        flags = node->rs->is_fast ? 1 : 0;
        flags |= is_exit ? 2 : 0;
        flags |= is_guard ? 4 : 0;
      }
    } else if (node->ri) {
      /* Must be a bridge if we're willing to use it */
      this_bw = bridge_get_advertised_bandwidth_bounded(node->ri);
    }

    if (is_exit)
      bitarray_set(exit_bits, i);
    if (is_guard)
      bitarray_set(guard_bits, i);
    if (is_known) {
      bandwidths[i] = (int32_t) this_bw;
      /* Casting this_bw to int32_t is safe because both kb_to_bytes
         and bridge_get_advertised_bandwidth_bounded limit it to below
         INT32_MAX. */
      tor_assert(bandwidths[i] >= 0);
      if (is_guard)
        total_guard_bw += this_bw;
      else
        total_nonguard_bw += this_bw;
      if (is_exit)
        total_exit_bw += this_bw;
      else
        total_nonexit_bw += this_bw;
    } else {
      ++n_unknown;
      bandwidths[node_sl_idx] = -flags;
    }
  } SMARTLIST_FOREACH_END(node);

  /* Now, fill in the unknown values. */
  if (n_unknown) {
    int32_t avg_fast, avg_slow;
    if (total_exit_bw+total_nonexit_bw) {
      /* if there's some bandwidth, there's at least one known router,
       * so no worries about div by 0 here */
      int n_known = smartlist_len(sl)-n_unknown;
      avg_fast = avg_slow = (int32_t)
        ((total_exit_bw+total_nonexit_bw)/((uint64_t) n_known));
    } else {
      avg_fast = 40000;
      avg_slow = 20000;
    }
    for (i=0; i<(unsigned)smartlist_len(sl); ++i) {
      int32_t bw = bandwidths[i];
      if (bw>=0)
        continue;
      is_exit = ((-bw)&2);
      is_guard = ((-bw)&4);
      bandwidths[i] = ((-bw)&1) ? avg_fast : avg_slow;
      if (is_exit)
        total_exit_bw += bandwidths[i];
      else
        total_nonexit_bw += bandwidths[i];
      if (is_guard)
        total_guard_bw += bandwidths[i];
      else
        total_nonguard_bw += bandwidths[i];
    }
  }

  /* If there's no bandwidth at all, pick at random. */
  if (!(total_exit_bw+total_nonexit_bw)) {
    tor_free(bandwidths);
    tor_free(exit_bits);
    tor_free(guard_bits);
    return smartlist_choose(sl);
  }

  /* Figure out how to weight exits and guards */
  {
    double all_bw = U64_TO_DBL(total_exit_bw+total_nonexit_bw);
    double exit_bw = U64_TO_DBL(total_exit_bw);
    double guard_bw = U64_TO_DBL(total_guard_bw);
    /*
     * For detailed derivation of this formula, see
     *   http://archives.seul.org/or/dev/Jul-2007/msg00056.html
     */
    if (rule == WEIGHT_FOR_EXIT || !total_exit_bw)
      exit_weight = 1.0;
    else
      exit_weight = 1.0 - all_bw/(3.0*exit_bw);

    if (rule == WEIGHT_FOR_GUARD || !total_guard_bw)
      guard_weight = 1.0;
    else
      guard_weight = 1.0 - all_bw/(3.0*guard_bw);

    if (exit_weight <= 0.0)
      exit_weight = 0.0;

    if (guard_weight <= 0.0)
      guard_weight = 0.0;

    total_bw = 0;
    sl_last_weighted_bw_of_me = 0;
    for (i=0; i < (unsigned)smartlist_len(sl); i++) {
      uint64_t bw;
      is_exit = bitarray_is_set(exit_bits, i);
      is_guard = bitarray_is_set(guard_bits, i);
      if (is_exit && is_guard)
        bw = ((uint64_t)(bandwidths[i] * exit_weight * guard_weight));
      else if (is_guard)
        bw = ((uint64_t)(bandwidths[i] * guard_weight));
      else if (is_exit)
        bw = ((uint64_t)(bandwidths[i] * exit_weight));
      else
        bw = bandwidths[i];
      total_bw += bw;
      if (i == (unsigned) me_idx)
        sl_last_weighted_bw_of_me = bw;
    }
  }

  /* XXXX this is a kludge to expose these values. */
  sl_last_total_weighted_bw = total_bw;

  log_debug(LD_CIRC, "Total weighted bw = "U64_FORMAT
            ", exit bw = "U64_FORMAT
            ", nonexit bw = "U64_FORMAT", exit weight = %f "
            "(for exit == %d)"
            ", guard bw = "U64_FORMAT
            ", nonguard bw = "U64_FORMAT", guard weight = %f "
            "(for guard == %d)",
            U64_PRINTF_ARG(total_bw),
            U64_PRINTF_ARG(total_exit_bw), U64_PRINTF_ARG(total_nonexit_bw),
            exit_weight, (int)(rule == WEIGHT_FOR_EXIT),
            U64_PRINTF_ARG(total_guard_bw), U64_PRINTF_ARG(total_nonguard_bw),
            guard_weight, (int)(rule == WEIGHT_FOR_GUARD));

  /* Almost done: choose a random value from the bandwidth weights. */
  rand_bw = crypto_rand_uint64(total_bw);
  rand_bw++; /* crypto_rand_uint64() counts from 0, and we need to count
              * from 1 below. See bug 1203 for details. */

  /* Last, count through sl until we get to the element we picked */
  tmp = 0;
  i_chosen = (unsigned)smartlist_len(sl);
  i_has_been_chosen = 0;
  for (i=0; i < (unsigned)smartlist_len(sl); i++) {
    is_exit = bitarray_is_set(exit_bits, i);
    is_guard = bitarray_is_set(guard_bits, i);

    /* Weights can be 0 if not counting guards/exits */
    if (is_exit && is_guard)
      tmp += ((uint64_t)(bandwidths[i] * exit_weight * guard_weight));
    else if (is_guard)
      tmp += ((uint64_t)(bandwidths[i] * guard_weight));
    else if (is_exit)
      tmp += ((uint64_t)(bandwidths[i] * exit_weight));
    else
      tmp += bandwidths[i];

    if (tmp >= rand_bw && !i_has_been_chosen) {
      i_chosen = i;
      i_has_been_chosen = 1;
    }
  }
  i = i_chosen;
  if (i == (unsigned)smartlist_len(sl)) {
    /* This was once possible due to round-off error, but shouldn't be able
     * to occur any longer. */
    tor_fragile_assert();
    --i;
    log_warn(LD_BUG, "Round-off error in computing bandwidth had an effect on "
             " which router we chose. Please tell the developers. "
             U64_FORMAT " " U64_FORMAT " " U64_FORMAT, U64_PRINTF_ARG(tmp),
             U64_PRINTF_ARG(rand_bw), U64_PRINTF_ARG(total_bw));
  }
  tor_free(bandwidths);
  tor_free(exit_bits);
  tor_free(guard_bits);
  return smartlist_get(sl, i);
}

/** Choose a random element of status list <b>sl</b>, weighted by
 * the advertised bandwidth of each node */
const node_t *
node_sl_choose_by_bandwidth(smartlist_t *sl,
                            bandwidth_weight_rule_t rule)
{ /*XXXX MOVE */
  const node_t *ret;
  if ((ret = smartlist_choose_node_by_bandwidth_weights(sl, rule))) {
    return ret;
  } else {
    return smartlist_choose_node_by_bandwidth(sl, rule);
  }
}

/** Return a random running node from the nodelist. Never
 * pick a node that is in
 * <b>excludedsmartlist</b>, or which matches <b>excludedset</b>,
 * even if they are the only nodes available.
 * If <b>CRN_NEED_UPTIME</b> is set in flags and any router has more than
 * a minimum uptime, return one of those.
 * If <b>CRN_NEED_CAPACITY</b> is set in flags, weight your choice by the
 * advertised capacity of each router.
 * If <b>CRN_ALLOW_INVALID</b> is not set in flags, consider only Valid
 * routers.
 * If <b>CRN_NEED_GUARD</b> is set in flags, consider only Guard routers.
 * If <b>CRN_WEIGHT_AS_EXIT</b> is set in flags, we weight bandwidths as if
 * picking an exit node, otherwise we weight bandwidths for picking a relay
 * node (that is, possibly discounting exit nodes).
 * If <b>CRN_NEED_DESC</b> is set in flags, we only consider nodes that
 * have a routerinfo or microdescriptor -- that is, enough info to be
 * used to build a circuit.
 */
const node_t *
router_choose_random_node(smartlist_t *excludedsmartlist,
                          routerset_t *excludedset,
                          router_crn_flags_t flags)
{ /* XXXX MOVE */
  const int need_uptime = (flags & CRN_NEED_UPTIME) != 0;
  const int need_capacity = (flags & CRN_NEED_CAPACITY) != 0;
  const int need_guard = (flags & CRN_NEED_GUARD) != 0;
  const int allow_invalid = (flags & CRN_ALLOW_INVALID) != 0;
  const int weight_for_exit = (flags & CRN_WEIGHT_AS_EXIT) != 0;
  const int need_desc = (flags & CRN_NEED_DESC) != 0;

  smartlist_t *sl=smartlist_new(),
    *excludednodes=smartlist_new();
  const node_t *choice = NULL;
  const routerinfo_t *r;
  bandwidth_weight_rule_t rule;

  tor_assert(!(weight_for_exit && need_guard));
  rule = weight_for_exit ? WEIGHT_FOR_EXIT :
    (need_guard ? WEIGHT_FOR_GUARD : WEIGHT_FOR_MID);

  /* Exclude relays that allow single hop exit circuits, if the user
   * wants to (such relays might be risky) */
  if (get_options()->ExcludeSingleHopRelays) {
    SMARTLIST_FOREACH(nodelist_get_list(), node_t *, node,
      if (node_allows_single_hop_exits(node)) {
        smartlist_add(excludednodes, node);
      });
  }

  if ((r = routerlist_find_my_routerinfo()))
    routerlist_add_node_and_family(excludednodes, r);

  router_add_running_nodes_to_smartlist(sl, allow_invalid,
                                        need_uptime, need_capacity,
                                        need_guard, need_desc);
  smartlist_subtract(sl,excludednodes);
  if (excludedsmartlist)
    smartlist_subtract(sl,excludedsmartlist);
  if (excludedset)
    routerset_subtract_nodes(sl,excludedset);

  // Always weight by bandwidth
  choice = node_sl_choose_by_bandwidth(sl, rule);

  smartlist_free(sl);
  if (!choice && (need_uptime || need_capacity || need_guard)) {
    /* try once more -- recurse but with fewer restrictions. */
    log_info(LD_CIRC,
             "We couldn't find any live%s%s%s routers; falling back "
             "to list of all routers.",
             need_capacity?", fast":"",
             need_uptime?", stable":"",
             need_guard?", guard":"");
    flags &= ~ (CRN_NEED_UPTIME|CRN_NEED_CAPACITY|CRN_NEED_GUARD);
    choice = router_choose_random_node(
                     excludedsmartlist, excludedset, flags);
  }
  smartlist_free(excludednodes);
  if (!choice) {
    log_warn(LD_CIRC,
             "No available nodes when trying to choose node. Failing.");
  }
  return choice;
}

/** Helper: given an extended nickname in <b>hexdigest</b> try to decode it.
 * Return 0 on success, -1 on failure.  Store the result into the
 * DIGEST_LEN-byte buffer at <b>digest_out</b>, the single character at
 * <b>nickname_qualifier_char_out</b>, and the MAXNICKNAME_LEN+1-byte buffer
 * at <b>nickname_out</b>.
 *
 * The recognized format is:
 *   HexName = Dollar? HexDigest NamePart?
 *   Dollar = '?'
 *   HexDigest = HexChar*20
 *   HexChar = 'a'..'f' | 'A'..'F' | '0'..'9'
 *   NamePart = QualChar Name
 *   QualChar = '=' | '~'
 *   Name = NameChar*(1..MAX_NICKNAME_LEN)
 *   NameChar = Any ASCII alphanumeric character
 */
int
hex_digest_nickname_decode(const char *hexdigest,
                           char *digest_out,
                           char *nickname_qualifier_char_out,
                           char *nickname_out)
{
  size_t len;

  tor_assert(hexdigest);
  if (hexdigest[0] == '$')
    ++hexdigest;

  len = strlen(hexdigest);
  if (len < HEX_DIGEST_LEN) {
    return -1;
  } else if (len > HEX_DIGEST_LEN && (hexdigest[HEX_DIGEST_LEN] == '=' ||
                                    hexdigest[HEX_DIGEST_LEN] == '~') &&
           len <= HEX_DIGEST_LEN+1+MAX_NICKNAME_LEN) {
    *nickname_qualifier_char_out = hexdigest[HEX_DIGEST_LEN];
    strlcpy(nickname_out, hexdigest+HEX_DIGEST_LEN+1 , MAX_NICKNAME_LEN+1);
  } else if (len == HEX_DIGEST_LEN) {
    ;
  } else {
    return -1;
  }

  if (base16_decode(digest_out, DIGEST_LEN, hexdigest, HEX_DIGEST_LEN)<0)
    return -1;
  return 0;
}

/** Helper: Return true iff the <b>identity_digest</b> and <b>nickname</b>
 * combination of a router, encoded in hexadecimal, matches <b>hexdigest</b>
 * (which is optionally prefixed with a single dollar sign).  Return false if
 * <b>hexdigest</b> is malformed, or it doesn't match.  */
static int
hex_digest_nickname_matches(const char *hexdigest, const char *identity_digest,
                            const char *nickname, int is_named)
{
  char digest[DIGEST_LEN];
  char nn_char='\0';
  char nn_buf[MAX_NICKNAME_LEN+1];

  if (hex_digest_nickname_decode(hexdigest, digest, &nn_char, nn_buf) == -1)
    return 0;

  if (nn_char == '=' || nn_char == '~') {
    if (!nickname)
      return 0;
    if (strcasecmp(nn_buf, nickname))
      return 0;
    if (nn_char == '=' && !is_named)
      return 0;
  }

  return tor_memeq(digest, identity_digest, DIGEST_LEN);
}

/** Return true iff <b>router</b> is listed as named in the current
 * consensus. */
int
router_is_named(const routerinfo_t *router)
{
  const char *digest =
    networkstatus_get_router_digest_by_nickname(router->nickname);

  return (digest &&
          tor_memeq(digest, router->cache_info.identity_digest, DIGEST_LEN));
}

/** Return true iff the digest of <b>router</b>'s identity key,
 * encoded in hexadecimal, matches <b>hexdigest</b> (which is
 * optionally prefixed with a single dollar sign).  Return false if
 * <b>hexdigest</b> is malformed, or it doesn't match.  */
static INLINE int
router_hex_digest_matches(const routerinfo_t *router, const char *hexdigest)
{
  return hex_digest_nickname_matches(hexdigest,
                                     router->cache_info.identity_digest,
                                     router->nickname,
                                     router_is_named(router));
}

/** Return true if <b>router</b>'s nickname matches <b>nickname</b>
 * (case-insensitive), or if <b>router's</b> identity key digest
 * matches a hexadecimal value stored in <b>nickname</b>.  Return
 * false otherwise. */
static int
router_nickname_matches(const routerinfo_t *router, const char *nickname)
{
  if (nickname[0]!='$' && !strcasecmp(router->nickname, nickname))
    return 1;
  return router_hex_digest_matches(router, nickname);
}

/** Return true if <b>node</b>'s nickname matches <b>nickname</b>
 * (case-insensitive), or if <b>node's</b> identity key digest
 * matches a hexadecimal value stored in <b>nickname</b>.  Return
 * false otherwise. */
static int
node_nickname_matches(const node_t *node, const char *nickname)
{
  const char *n = node_get_nickname(node);
  if (n && nickname[0]!='$' && !strcasecmp(n, nickname))
    return 1;
  return hex_digest_nickname_matches(nickname,
                                     node->identity,
                                     n,
                                     node_is_named(node));
}

/** Return the router in our routerlist whose (case-insensitive)
 * nickname or (case-sensitive) hexadecimal key digest is
 * <b>nickname</b>.  Return NULL if no such router is known.
 */
const routerinfo_t *
router_get_by_nickname(const char *nickname, int warn_if_unnamed)
{
#if 1
  const node_t *node = node_get_by_nickname(nickname, warn_if_unnamed);
  if (node)
    return node->ri;
  else
    return NULL;
#else
  int maybedigest;
  char digest[DIGEST_LEN];
  routerinfo_t *best_match=NULL;
  int n_matches = 0;
  const char *named_digest = NULL;

  tor_assert(nickname);
  if (!routerlist)
    return NULL;
  if (nickname[0] == '$')
    return router_get_by_hexdigest(nickname);
  if (!strcasecmp(nickname, UNNAMED_ROUTER_NICKNAME))
    return NULL;

  maybedigest = (strlen(nickname) >= HEX_DIGEST_LEN) &&
    (base16_decode(digest,DIGEST_LEN,nickname,HEX_DIGEST_LEN) == 0);

  if ((named_digest = networkstatus_get_router_digest_by_nickname(nickname))) {
    return rimap_get(routerlist->identity_map, named_digest);
  }
  if (networkstatus_nickname_is_unnamed(nickname))
    return NULL;

  /* If we reach this point, there's no canonical value for the nickname. */

  SMARTLIST_FOREACH(routerlist->routers, routerinfo_t *, router,
  {
    if (!strcasecmp(router->nickname, nickname)) {
      ++n_matches;
      if (n_matches <= 1 || router->is_running)
        best_match = router;
    } else if (maybedigest &&
               tor_memeq(digest, router->cache_info.identity_digest,
                         DIGEST_LEN)) {
      if (router_hex_digest_matches(router, nickname))
        return router;
      /* If we reach this point, we have a ID=name syntax that matches the
       * identity but not the name. That isn't an acceptable match. */
    }
  });

  if (best_match) {
    if (warn_if_unnamed && n_matches > 1) {
      smartlist_t *fps = smartlist_new();
      int any_unwarned = 0;
      SMARTLIST_FOREACH_BEGIN(routerlist->routers, routerinfo_t *, router) {
          routerstatus_t *rs;
          char fp[HEX_DIGEST_LEN+1];
          if (strcasecmp(router->nickname, nickname))
            continue;
          rs = router_get_mutable_consensus_status_by_id(
                                          router->cache_info.identity_digest);
          if (rs && !rs->name_lookup_warned) {
            rs->name_lookup_warned = 1;
            any_unwarned = 1;
          }
          base16_encode(fp, sizeof(fp),
                        router->cache_info.identity_digest, DIGEST_LEN);
          smartlist_add_asprintf(fps, "\"$%s\" for the one at %s:%d",
                       fp, router->address, router->or_port);
      } SMARTLIST_FOREACH_END(router);
      if (any_unwarned) {
        char *alternatives = smartlist_join_strings(fps, "; ",0,NULL);
        log_warn(LD_CONFIG,
                 "There are multiple matches for the nickname \"%s\","
                 " but none is listed as named by the directory authorities. "
                 "Choosing one arbitrarily. If you meant one in particular, "
                 "you should say %s.", nickname, alternatives);
        tor_free(alternatives);
      }
      SMARTLIST_FOREACH(fps, char *, cp, tor_free(cp));
      smartlist_free(fps);
    } else if (warn_if_unnamed) {
      routerstatus_t *rs = router_get_mutable_consensus_status_by_id(
          best_match->cache_info.identity_digest);
      if (rs && !rs->name_lookup_warned) {
        char fp[HEX_DIGEST_LEN+1];
        base16_encode(fp, sizeof(fp),
                      best_match->cache_info.identity_digest, DIGEST_LEN);
        log_warn(LD_CONFIG, "You specified a server \"%s\" by name, but this "
             "name is not registered, so it could be used by any server, "
             "not just the one you meant. "
             "To make sure you get the same server in the future, refer to "
             "it by key, as \"$%s\".", nickname, fp);
        rs->name_lookup_warned = 1;
      }
    }
    return best_match;
  }
  return NULL;
#endif
}

/** Return true iff <b>digest</b> is the digest of the identity key of a
 * trusted directory matching at least one bit of <b>type</b>.  If <b>type</b>
 * is zero, any authority is okay. */
int
router_digest_is_trusted_dir_type(const char *digest, dirinfo_type_t type)
{
  if (!trusted_dir_servers)
    return 0;
  if (authdir_mode(get_options()) && router_digest_is_me(digest))
    return 1;
  SMARTLIST_FOREACH(trusted_dir_servers, trusted_dir_server_t *, ent,
    if (tor_memeq(digest, ent->digest, DIGEST_LEN)) {
      return (!type) || ((type & ent->type) != 0);
    });
  return 0;
}

/** Return true iff <b>addr</b> is the address of one of our trusted
 * directory authorities. */
int
router_addr_is_trusted_dir(uint32_t addr)
{
  if (!trusted_dir_servers)
    return 0;
  SMARTLIST_FOREACH(trusted_dir_servers, trusted_dir_server_t *, ent,
    if (ent->addr == addr)
      return 1;
    );
  return 0;
}

/** If hexdigest is correctly formed, base16_decode it into
 * digest, which must have DIGEST_LEN space in it.
 * Return 0 on success, -1 on failure.
 */
int
hexdigest_to_digest(const char *hexdigest, char *digest)
{
  if (hexdigest[0]=='$')
    ++hexdigest;
  if (strlen(hexdigest) < HEX_DIGEST_LEN ||
      base16_decode(digest,DIGEST_LEN,hexdigest,HEX_DIGEST_LEN) < 0)
    return -1;
  return 0;
}

/** Return the router in our routerlist whose hexadecimal key digest
 * is <b>hexdigest</b>.  Return NULL if no such router is known. */
const routerinfo_t *
router_get_by_hexdigest(const char *hexdigest)
{
  if (is_legal_nickname(hexdigest))
    return NULL;

  /* It's not a legal nickname, so it must be a hexdigest or nothing. */
  return router_get_by_nickname(hexdigest, 1);
}

/** As router_get_by_id_digest,but return a pointer that you're allowed to
 * modify */
routerinfo_t *
router_get_mutable_by_digest(const char *digest)
{
  tor_assert(digest);

  if (!routerlist) return NULL;

  // routerlist_assert_ok(routerlist);

  return rimap_get(routerlist->identity_map, digest);
}

/** Return the router in our routerlist whose 20-byte key digest
 * is <b>digest</b>.  Return NULL if no such router is known. */
const routerinfo_t *
router_get_by_id_digest(const char *digest)
{
  return router_get_mutable_by_digest(digest);
}

/** Return the router in our routerlist whose 20-byte descriptor
 * is <b>digest</b>.  Return NULL if no such router is known. */
signed_descriptor_t *
router_get_by_descriptor_digest(const char *digest)
{
  tor_assert(digest);

  if (!routerlist) return NULL;

  return sdmap_get(routerlist->desc_digest_map, digest);
}

/** Return the signed descriptor for the router in our routerlist whose
 * 20-byte extra-info digest is <b>digest</b>.  Return NULL if no such router
 * is known. */
signed_descriptor_t *
router_get_by_extrainfo_digest(const char *digest)
{
  tor_assert(digest);

  if (!routerlist) return NULL;

  return sdmap_get(routerlist->desc_by_eid_map, digest);
}

/** Return the signed descriptor for the extrainfo_t in our routerlist whose
 * extra-info-digest is <b>digest</b>. Return NULL if no such extra-info
 * document is known. */
signed_descriptor_t *
extrainfo_get_by_descriptor_digest(const char *digest)
{
  extrainfo_t *ei;
  tor_assert(digest);
  if (!routerlist) return NULL;
  ei = eimap_get(routerlist->extra_info_map, digest);
  return ei ? &ei->cache_info : NULL;
}

/** Return a pointer to the signed textual representation of a descriptor.
 * The returned string is not guaranteed to be NUL-terminated: the string's
 * length will be in desc-\>signed_descriptor_len.
 *
 * If <b>with_annotations</b> is set, the returned string will include
 * the annotations
 * (if any) preceding the descriptor.  This will increase the length of the
 * string by desc-\>annotations_len.
 *
 * The caller must not free the string returned.
 */
static const char *
signed_descriptor_get_body_impl(const signed_descriptor_t *desc,
                                int with_annotations)
{
  const char *r = NULL;
  size_t len = desc->signed_descriptor_len;
  off_t offset = desc->saved_offset;
  if (with_annotations)
    len += desc->annotations_len;
  else
    offset += desc->annotations_len;

  tor_assert(len > 32);
  if (desc->saved_location == SAVED_IN_CACHE && routerlist) {
    desc_store_t *store = desc_get_store(router_get_routerlist(), desc);
    if (store && store->mmap) {
      tor_assert(desc->saved_offset + len <= store->mmap->size);
      r = store->mmap->data + offset;
    } else if (store) {
      log_err(LD_DIR, "We couldn't read a descriptor that is supposedly "
              "mmaped in our cache.  Is another process running in our data "
              "directory?  Exiting.");
      exit(1);
    }
  }
  if (!r) /* no mmap, or not in cache. */
    r = desc->signed_descriptor_body +
      (with_annotations ? 0 : desc->annotations_len);

  tor_assert(r);
  if (!with_annotations) {
    if (fast_memcmp("router ", r, 7) && fast_memcmp("extra-info ", r, 11)) {
      char *cp = tor_strndup(r, 64);
      log_err(LD_DIR, "descriptor at %p begins with unexpected string %s.  "
              "Is another process running in our data directory?  Exiting.",
              desc, escaped(cp));
      exit(1);
    }
  }

  return r;
}

/** Return a pointer to the signed textual representation of a descriptor.
 * The returned string is not guaranteed to be NUL-terminated: the string's
 * length will be in desc-\>signed_descriptor_len.
 *
 * The caller must not free the string returned.
 */
const char *
signed_descriptor_get_body(const signed_descriptor_t *desc)
{
  return signed_descriptor_get_body_impl(desc, 0);
}

/** As signed_descriptor_get_body(), but points to the beginning of the
 * annotations section rather than the beginning of the descriptor. */
const char *
signed_descriptor_get_annotations(const signed_descriptor_t *desc)
{
  return signed_descriptor_get_body_impl(desc, 1);
}

/** Return the current list of all known routers. */
routerlist_t *
router_get_routerlist(void)
{
  if (PREDICT_UNLIKELY(!routerlist)) {
    routerlist = tor_malloc_zero(sizeof(routerlist_t));
    routerlist->routers = smartlist_new();
    routerlist->old_routers = smartlist_new();
    routerlist->identity_map = rimap_new();
    routerlist->desc_digest_map = sdmap_new();
    routerlist->desc_by_eid_map = sdmap_new();
    routerlist->extra_info_map = eimap_new();

    routerlist->desc_store.fname_base = "cached-descriptors";
    routerlist->desc_store.fname_alt_base = "cached-routers";
    routerlist->extrainfo_store.fname_base = "cached-extrainfo";

    routerlist->desc_store.type = ROUTER_STORE;
    routerlist->extrainfo_store.type = EXTRAINFO_STORE;

    routerlist->desc_store.description = "router descriptors";
    routerlist->extrainfo_store.description = "extra-info documents";
  }
  return routerlist;
}

/** Free all storage held by <b>router</b>. */
void
routerinfo_free(routerinfo_t *router)
{
  if (!router)
    return;

  tor_free(router->cache_info.signed_descriptor_body);
  tor_free(router->address);
  tor_free(router->nickname);
  tor_free(router->platform);
  tor_free(router->contact_info);
  if (router->onion_pkey)
    crypto_pk_free(router->onion_pkey);
  if (router->identity_pkey)
    crypto_pk_free(router->identity_pkey);
  if (router->declared_family) {
    SMARTLIST_FOREACH(router->declared_family, char *, s, tor_free(s));
    smartlist_free(router->declared_family);
  }
  addr_policy_list_free(router->exit_policy);

  memset(router, 77, sizeof(routerinfo_t));

  tor_free(router);
}

/** Release all storage held by <b>extrainfo</b> */
void
extrainfo_free(extrainfo_t *extrainfo)
{
  if (!extrainfo)
    return;
  tor_free(extrainfo->cache_info.signed_descriptor_body);
  tor_free(extrainfo->pending_sig);

  memset(extrainfo, 88, sizeof(extrainfo_t)); /* debug bad memory usage */
  tor_free(extrainfo);
}

/** Release storage held by <b>sd</b>. */
static void
signed_descriptor_free(signed_descriptor_t *sd)
{
  if (!sd)
    return;

  tor_free(sd->signed_descriptor_body);

  memset(sd, 99, sizeof(signed_descriptor_t)); /* Debug bad mem usage */
  tor_free(sd);
}

/** Extract a signed_descriptor_t from a general routerinfo, and free the
 * routerinfo.
 */
static signed_descriptor_t *
signed_descriptor_from_routerinfo(routerinfo_t *ri)
{
  signed_descriptor_t *sd;
  tor_assert(ri->purpose == ROUTER_PURPOSE_GENERAL);
  sd = tor_malloc_zero(sizeof(signed_descriptor_t));
  memcpy(sd, &(ri->cache_info), sizeof(signed_descriptor_t));
  sd->routerlist_index = -1;
  ri->cache_info.signed_descriptor_body = NULL;
  routerinfo_free(ri);
  return sd;
}

/** Helper: free the storage held by the extrainfo_t in <b>e</b>. */
static void
_extrainfo_free(void *e)
{
  extrainfo_free(e);
}

/** Free all storage held by a routerlist <b>rl</b>. */
void
routerlist_free(routerlist_t *rl)
{
  if (!rl)
    return;
  rimap_free(rl->identity_map, NULL);
  sdmap_free(rl->desc_digest_map, NULL);
  sdmap_free(rl->desc_by_eid_map, NULL);
  eimap_free(rl->extra_info_map, _extrainfo_free);
  SMARTLIST_FOREACH(rl->routers, routerinfo_t *, r,
                    routerinfo_free(r));
  SMARTLIST_FOREACH(rl->old_routers, signed_descriptor_t *, sd,
                    signed_descriptor_free(sd));
  smartlist_free(rl->routers);
  smartlist_free(rl->old_routers);
  if (routerlist->desc_store.mmap)
    tor_munmap_file(routerlist->desc_store.mmap);
  if (routerlist->extrainfo_store.mmap)
    tor_munmap_file(routerlist->extrainfo_store.mmap);
  tor_free(rl);

  router_dir_info_changed();
}

/** Log information about how much memory is being used for routerlist,
 * at log level <b>severity</b>. */
void
dump_routerlist_mem_usage(int severity)
{
  uint64_t livedescs = 0;
  uint64_t olddescs = 0;
  if (!routerlist)
    return;
  SMARTLIST_FOREACH(routerlist->routers, routerinfo_t *, r,
                    livedescs += r->cache_info.signed_descriptor_len);
  SMARTLIST_FOREACH(routerlist->old_routers, signed_descriptor_t *, sd,
                    olddescs += sd->signed_descriptor_len);

  log(severity, LD_DIR,
      "In %d live descriptors: "U64_FORMAT" bytes.  "
      "In %d old descriptors: "U64_FORMAT" bytes.",
      smartlist_len(routerlist->routers), U64_PRINTF_ARG(livedescs),
      smartlist_len(routerlist->old_routers), U64_PRINTF_ARG(olddescs));
}

/** Debugging helper: If <b>idx</b> is nonnegative, assert that <b>ri</b> is
 * in <b>sl</b> at position <b>idx</b>. Otherwise, search <b>sl</b> for
 * <b>ri</b>.  Return the index of <b>ri</b> in <b>sl</b>, or -1 if <b>ri</b>
 * is not in <b>sl</b>. */
static INLINE int
_routerlist_find_elt(smartlist_t *sl, void *ri, int idx)
{
  if (idx < 0) {
    idx = -1;
    SMARTLIST_FOREACH(sl, routerinfo_t *, r,
                      if (r == ri) {
                        idx = r_sl_idx;
                        break;
                      });
  } else {
    tor_assert(idx < smartlist_len(sl));
    tor_assert(smartlist_get(sl, idx) == ri);
  };
  return idx;
}

/** Insert an item <b>ri</b> into the routerlist <b>rl</b>, updating indices
 * as needed.  There must be no previous member of <b>rl</b> with the same
 * identity digest as <b>ri</b>: If there is, call routerlist_replace
 * instead.
 */
static void
routerlist_insert(routerlist_t *rl, routerinfo_t *ri)
{
  routerinfo_t *ri_old;
  signed_descriptor_t *sd_old;
  {
    const routerinfo_t *ri_generated = router_get_my_routerinfo();
    tor_assert(ri_generated != ri);
  }
  tor_assert(ri->cache_info.routerlist_index == -1);

  ri_old = rimap_set(rl->identity_map, ri->cache_info.identity_digest, ri);
  tor_assert(!ri_old);

  sd_old = sdmap_set(rl->desc_digest_map,
                     ri->cache_info.signed_descriptor_digest,
                     &(ri->cache_info));
  if (sd_old) {
    int idx = sd_old->routerlist_index;
    sd_old->routerlist_index = -1;
    smartlist_del(rl->old_routers, idx);
    if (idx < smartlist_len(rl->old_routers)) {
       signed_descriptor_t *d = smartlist_get(rl->old_routers, idx);
       d->routerlist_index = idx;
    }
    rl->desc_store.bytes_dropped += sd_old->signed_descriptor_len;
    sdmap_remove(rl->desc_by_eid_map, sd_old->extra_info_digest);
    signed_descriptor_free(sd_old);
  }

  if (!tor_digest_is_zero(ri->cache_info.extra_info_digest))
    sdmap_set(rl->desc_by_eid_map, ri->cache_info.extra_info_digest,
              &ri->cache_info);
  smartlist_add(rl->routers, ri);
  ri->cache_info.routerlist_index = smartlist_len(rl->routers) - 1;
  nodelist_add_routerinfo(ri);
  router_dir_info_changed();
#ifdef DEBUG_ROUTERLIST
  routerlist_assert_ok(rl);
#endif
}

/** Adds the extrainfo_t <b>ei</b> to the routerlist <b>rl</b>, if there is a
 * corresponding router in rl-\>routers or rl-\>old_routers.  Return true iff
 * we actually inserted <b>ei</b>.  Free <b>ei</b> if it isn't inserted. */
static int
extrainfo_insert(routerlist_t *rl, extrainfo_t *ei)
{
  int r = 0;
  routerinfo_t *ri = rimap_get(rl->identity_map,
                               ei->cache_info.identity_digest);
  signed_descriptor_t *sd =
    sdmap_get(rl->desc_by_eid_map, ei->cache_info.signed_descriptor_digest);
  extrainfo_t *ei_tmp;

  {
    extrainfo_t *ei_generated = router_get_my_extrainfo();
    tor_assert(ei_generated != ei);
  }

  if (!ri) {
    /* This router is unknown; we can't even verify the signature. Give up.*/
    goto done;
  }
  if (routerinfo_incompatible_with_extrainfo(ri, ei, sd, NULL)) {
    goto done;
  }

  /* Okay, if we make it here, we definitely have a router corresponding to
   * this extrainfo. */

  ei_tmp = eimap_set(rl->extra_info_map,
                     ei->cache_info.signed_descriptor_digest,
                     ei);
  r = 1;
  if (ei_tmp) {
    rl->extrainfo_store.bytes_dropped +=
      ei_tmp->cache_info.signed_descriptor_len;
    extrainfo_free(ei_tmp);
  }

 done:
  if (r == 0)
    extrainfo_free(ei);

#ifdef DEBUG_ROUTERLIST
  routerlist_assert_ok(rl);
#endif
  return r;
}

#define should_cache_old_descriptors() \
  directory_caches_dir_info(get_options())

/** If we're a directory cache and routerlist <b>rl</b> doesn't have
 * a copy of router <b>ri</b> yet, add it to the list of old (not
 * recommended but still served) descriptors. Else free it. */
static void
routerlist_insert_old(routerlist_t *rl, routerinfo_t *ri)
{
  {
    const routerinfo_t *ri_generated = router_get_my_routerinfo();
    tor_assert(ri_generated != ri);
  }
  tor_assert(ri->cache_info.routerlist_index == -1);

  if (should_cache_old_descriptors() &&
      ri->purpose == ROUTER_PURPOSE_GENERAL &&
      !sdmap_get(rl->desc_digest_map,
                 ri->cache_info.signed_descriptor_digest)) {
    signed_descriptor_t *sd = signed_descriptor_from_routerinfo(ri);
    sdmap_set(rl->desc_digest_map, sd->signed_descriptor_digest, sd);
    smartlist_add(rl->old_routers, sd);
    sd->routerlist_index = smartlist_len(rl->old_routers)-1;
    if (!tor_digest_is_zero(sd->extra_info_digest))
      sdmap_set(rl->desc_by_eid_map, sd->extra_info_digest, sd);
  } else {
    routerinfo_free(ri);
  }
#ifdef DEBUG_ROUTERLIST
  routerlist_assert_ok(rl);
#endif
}

/** Remove an item <b>ri</b> from the routerlist <b>rl</b>, updating indices
 * as needed. If <b>idx</b> is nonnegative and smartlist_get(rl-&gt;routers,
 * idx) == ri, we don't need to do a linear search over the list to decide
 * which to remove.  We fill the gap in rl-&gt;routers with a later element in
 * the list, if any exists. <b>ri</b> is freed.
 *
 * If <b>make_old</b> is true, instead of deleting the router, we try adding
 * it to rl-&gt;old_routers. */
void
routerlist_remove(routerlist_t *rl, routerinfo_t *ri, int make_old, time_t now)
{
  routerinfo_t *ri_tmp;
  extrainfo_t *ei_tmp;
  int idx = ri->cache_info.routerlist_index;
  tor_assert(0 <= idx && idx < smartlist_len(rl->routers));
  tor_assert(smartlist_get(rl->routers, idx) == ri);

  nodelist_remove_routerinfo(ri);

  /* make sure the rephist module knows that it's not running */
  rep_hist_note_router_unreachable(ri->cache_info.identity_digest, now);

  ri->cache_info.routerlist_index = -1;
  smartlist_del(rl->routers, idx);
  if (idx < smartlist_len(rl->routers)) {
    routerinfo_t *r = smartlist_get(rl->routers, idx);
    r->cache_info.routerlist_index = idx;
  }

  ri_tmp = rimap_remove(rl->identity_map, ri->cache_info.identity_digest);
  router_dir_info_changed();
  tor_assert(ri_tmp == ri);

  if (make_old && should_cache_old_descriptors() &&
      ri->purpose == ROUTER_PURPOSE_GENERAL) {
    signed_descriptor_t *sd;
    sd = signed_descriptor_from_routerinfo(ri);
    smartlist_add(rl->old_routers, sd);
    sd->routerlist_index = smartlist_len(rl->old_routers)-1;
    sdmap_set(rl->desc_digest_map, sd->signed_descriptor_digest, sd);
    if (!tor_digest_is_zero(sd->extra_info_digest))
      sdmap_set(rl->desc_by_eid_map, sd->extra_info_digest, sd);
  } else {
    signed_descriptor_t *sd_tmp;
    sd_tmp = sdmap_remove(rl->desc_digest_map,
                          ri->cache_info.signed_descriptor_digest);
    tor_assert(sd_tmp == &(ri->cache_info));
    rl->desc_store.bytes_dropped += ri->cache_info.signed_descriptor_len;
    ei_tmp = eimap_remove(rl->extra_info_map,
                          ri->cache_info.extra_info_digest);
    if (ei_tmp) {
      rl->extrainfo_store.bytes_dropped +=
        ei_tmp->cache_info.signed_descriptor_len;
      extrainfo_free(ei_tmp);
    }
    if (!tor_digest_is_zero(ri->cache_info.extra_info_digest))
      sdmap_remove(rl->desc_by_eid_map, ri->cache_info.extra_info_digest);
    routerinfo_free(ri);
  }
#ifdef DEBUG_ROUTERLIST
  routerlist_assert_ok(rl);
#endif
}

/** Remove a signed_descriptor_t <b>sd</b> from <b>rl</b>-\>old_routers, and
 * adjust <b>rl</b> as appropriate.  <b>idx</b> is -1, or the index of
 * <b>sd</b>. */
static void
routerlist_remove_old(routerlist_t *rl, signed_descriptor_t *sd, int idx)
{
  signed_descriptor_t *sd_tmp;
  extrainfo_t *ei_tmp;
  desc_store_t *store;
  if (idx == -1) {
    idx = sd->routerlist_index;
  }
  tor_assert(0 <= idx && idx < smartlist_len(rl->old_routers));
  /* XXXX edmanm's bridge relay triggered the following assert while
   * running 0.2.0.12-alpha.  If anybody triggers this again, see if we
   * can get a backtrace. */
  tor_assert(smartlist_get(rl->old_routers, idx) == sd);
  tor_assert(idx == sd->routerlist_index);

  sd->routerlist_index = -1;
  smartlist_del(rl->old_routers, idx);
  if (idx < smartlist_len(rl->old_routers)) {
    signed_descriptor_t *d = smartlist_get(rl->old_routers, idx);
    d->routerlist_index = idx;
  }
  sd_tmp = sdmap_remove(rl->desc_digest_map,
                        sd->signed_descriptor_digest);
  tor_assert(sd_tmp == sd);
  store = desc_get_store(rl, sd);
  if (store)
    store->bytes_dropped += sd->signed_descriptor_len;

  ei_tmp = eimap_remove(rl->extra_info_map,
                        sd->extra_info_digest);
  if (ei_tmp) {
    rl->extrainfo_store.bytes_dropped +=
      ei_tmp->cache_info.signed_descriptor_len;
    extrainfo_free(ei_tmp);
  }
  if (!tor_digest_is_zero(sd->extra_info_digest))
    sdmap_remove(rl->desc_by_eid_map, sd->extra_info_digest);

  signed_descriptor_free(sd);
#ifdef DEBUG_ROUTERLIST
  routerlist_assert_ok(rl);
#endif
}

/** Remove <b>ri_old</b> from the routerlist <b>rl</b>, and replace it with
 * <b>ri_new</b>, updating all index info.  If <b>idx</b> is nonnegative and
 * smartlist_get(rl-&gt;routers, idx) == ri, we don't need to do a linear
 * search over the list to decide which to remove.  We put ri_new in the same
 * index as ri_old, if possible.  ri is freed as appropriate.
 *
 * If should_cache_descriptors() is true, instead of deleting the router,
 * we add it to rl-&gt;old_routers. */
static void
routerlist_replace(routerlist_t *rl, routerinfo_t *ri_old,
                   routerinfo_t *ri_new)
{
  int idx;
  int same_descriptors;

  routerinfo_t *ri_tmp;
  extrainfo_t *ei_tmp;
  {
    const routerinfo_t *ri_generated = router_get_my_routerinfo();
    tor_assert(ri_generated != ri_new);
  }
  tor_assert(ri_old != ri_new);
  tor_assert(ri_new->cache_info.routerlist_index == -1);

  idx = ri_old->cache_info.routerlist_index;
  tor_assert(0 <= idx && idx < smartlist_len(rl->routers));
  tor_assert(smartlist_get(rl->routers, idx) == ri_old);

  nodelist_remove_routerinfo(ri_old);
  nodelist_add_routerinfo(ri_new);

  router_dir_info_changed();
  if (idx >= 0) {
    smartlist_set(rl->routers, idx, ri_new);
    ri_old->cache_info.routerlist_index = -1;
    ri_new->cache_info.routerlist_index = idx;
    /* Check that ri_old is not in rl->routers anymore: */
    tor_assert( _routerlist_find_elt(rl->routers, ri_old, -1) == -1 );
  } else {
    log_warn(LD_BUG, "Appending entry from routerlist_replace.");
    routerlist_insert(rl, ri_new);
    return;
  }
  if (tor_memneq(ri_old->cache_info.identity_digest,
             ri_new->cache_info.identity_digest, DIGEST_LEN)) {
    /* digests don't match; digestmap_set won't replace */
    rimap_remove(rl->identity_map, ri_old->cache_info.identity_digest);
  }
  ri_tmp = rimap_set(rl->identity_map,
                     ri_new->cache_info.identity_digest, ri_new);
  tor_assert(!ri_tmp || ri_tmp == ri_old);
  sdmap_set(rl->desc_digest_map,
            ri_new->cache_info.signed_descriptor_digest,
            &(ri_new->cache_info));

  if (!tor_digest_is_zero(ri_new->cache_info.extra_info_digest)) {
    sdmap_set(rl->desc_by_eid_map, ri_new->cache_info.extra_info_digest,
              &ri_new->cache_info);
  }

  same_descriptors = tor_memeq(ri_old->cache_info.signed_descriptor_digest,
                              ri_new->cache_info.signed_descriptor_digest,
                              DIGEST_LEN);

  if (should_cache_old_descriptors() &&
      ri_old->purpose == ROUTER_PURPOSE_GENERAL &&
      !same_descriptors) {
    /* ri_old is going to become a signed_descriptor_t and go into
     * old_routers */
    signed_descriptor_t *sd = signed_descriptor_from_routerinfo(ri_old);
    smartlist_add(rl->old_routers, sd);
    sd->routerlist_index = smartlist_len(rl->old_routers)-1;
    sdmap_set(rl->desc_digest_map, sd->signed_descriptor_digest, sd);
    if (!tor_digest_is_zero(sd->extra_info_digest))
      sdmap_set(rl->desc_by_eid_map, sd->extra_info_digest, sd);
  } else {
    /* We're dropping ri_old. */
    if (!same_descriptors) {
      /* digests don't match; The sdmap_set above didn't replace */
      sdmap_remove(rl->desc_digest_map,
                   ri_old->cache_info.signed_descriptor_digest);

      if (tor_memneq(ri_old->cache_info.extra_info_digest,
                 ri_new->cache_info.extra_info_digest, DIGEST_LEN)) {
        ei_tmp = eimap_remove(rl->extra_info_map,
                              ri_old->cache_info.extra_info_digest);
        if (ei_tmp) {
          rl->extrainfo_store.bytes_dropped +=
            ei_tmp->cache_info.signed_descriptor_len;
          extrainfo_free(ei_tmp);
        }
      }

      if (!tor_digest_is_zero(ri_old->cache_info.extra_info_digest)) {
        sdmap_remove(rl->desc_by_eid_map,
                     ri_old->cache_info.extra_info_digest);
      }
    }
    rl->desc_store.bytes_dropped += ri_old->cache_info.signed_descriptor_len;
    routerinfo_free(ri_old);
  }
#ifdef DEBUG_ROUTERLIST
  routerlist_assert_ok(rl);
#endif
}

/** Extract the descriptor <b>sd</b> from old_routerlist, and re-parse
 * it as a fresh routerinfo_t. */
static routerinfo_t *
routerlist_reparse_old(routerlist_t *rl, signed_descriptor_t *sd)
{
  routerinfo_t *ri;
  const char *body;

  body = signed_descriptor_get_annotations(sd);

  ri = router_parse_entry_from_string(body,
                         body+sd->signed_descriptor_len+sd->annotations_len,
                         0, 1, NULL);
  if (!ri)
    return NULL;
  memcpy(&ri->cache_info, sd, sizeof(signed_descriptor_t));
  sd->signed_descriptor_body = NULL; /* Steal reference. */
  ri->cache_info.routerlist_index = -1;

  routerlist_remove_old(rl, sd, -1);

  return ri;
}

/** Free all memory held by the routerlist module. */
void
routerlist_free_all(void)
{
  routerlist_free(routerlist);
  routerlist = NULL;
  if (warned_nicknames) {
    SMARTLIST_FOREACH(warned_nicknames, char *, cp, tor_free(cp));
    smartlist_free(warned_nicknames);
    warned_nicknames = NULL;
  }
  if (trusted_dir_servers) {
    SMARTLIST_FOREACH(trusted_dir_servers, trusted_dir_server_t *, ds,
                      trusted_dir_server_free(ds));
    smartlist_free(trusted_dir_servers);
    trusted_dir_servers = NULL;
  }
  if (trusted_dir_certs) {
    DIGESTMAP_FOREACH(trusted_dir_certs, key, cert_list_t *, cl) {
      SMARTLIST_FOREACH(cl->certs, authority_cert_t *, cert,
                        authority_cert_free(cert));
      smartlist_free(cl->certs);
      tor_free(cl);
    } DIGESTMAP_FOREACH_END;
    digestmap_free(trusted_dir_certs, NULL);
    trusted_dir_certs = NULL;
  }
}

/** Forget that we have issued any router-related warnings, so that we'll
 * warn again if we see the same errors. */
void
routerlist_reset_warnings(void)
{
  if (!warned_nicknames)
    warned_nicknames = smartlist_new();
  SMARTLIST_FOREACH(warned_nicknames, char *, cp, tor_free(cp));
  smartlist_clear(warned_nicknames); /* now the list is empty. */

  networkstatus_reset_warnings();
}

/** Mark the router with ID <b>digest</b> as running or non-running
 * in our routerlist. */
void
router_set_status(const char *digest, int up)
{
  node_t *node;
  tor_assert(digest);

  SMARTLIST_FOREACH(trusted_dir_servers, trusted_dir_server_t *, d,
                    if (tor_memeq(d->digest, digest, DIGEST_LEN))
                      d->is_running = up);

  node = node_get_mutable_by_id(digest);
  if (node) {
#if 0
    log_debug(LD_DIR,"Marking router %s as %s.",
              node_describe(node), up ? "up" : "down");
#endif
    if (!up && node_is_me(node) && !net_is_disabled())
      log_warn(LD_NET, "We just marked ourself as down. Are your external "
               "addresses reachable?");
    node->is_running = up;
  }

  router_dir_info_changed();
}

/** Add <b>router</b> to the routerlist, if we don't already have it.  Replace
 * older entries (if any) with the same key.  Note: Callers should not hold
 * their pointers to <b>router</b> if this function fails; <b>router</b>
 * will either be inserted into the routerlist or freed. Similarly, even
 * if this call succeeds, they should not hold their pointers to
 * <b>router</b> after subsequent calls with other routerinfo's -- they
 * might cause the original routerinfo to get freed.
 *
 * Returns the status for the operation. Might set *<b>msg</b> if it wants
 * the poster of the router to know something.
 *
 * If <b>from_cache</b>, this descriptor came from our disk cache. If
 * <b>from_fetch</b>, we received it in response to a request we made.
 * (If both are false, that means it was uploaded to us as an auth dir
 * server or via the controller.)
 *
 * This function should be called *after*
 * routers_update_status_from_consensus_networkstatus; subsequently, you
 * should call router_rebuild_store and routerlist_descriptors_added.
 */
was_router_added_t
router_add_to_routerlist(routerinfo_t *router, const char **msg,
                         int from_cache, int from_fetch)
{
  const char *id_digest;
  const or_options_t *options = get_options();
  int authdir = authdir_mode_handles_descs(options, router->purpose);
  int authdir_believes_valid = 0;
  routerinfo_t *old_router;
  networkstatus_t *consensus =
    networkstatus_get_latest_consensus_by_flavor(FLAV_NS);
  const smartlist_t *networkstatus_v2_list = networkstatus_get_v2_list();
  int in_consensus = 0;

  tor_assert(msg);

  if (!routerlist)
    router_get_routerlist();

  id_digest = router->cache_info.identity_digest;

  old_router = router_get_mutable_by_digest(id_digest);

  /* Make sure that we haven't already got this exact descriptor. */
  if (sdmap_get(routerlist->desc_digest_map,
                router->cache_info.signed_descriptor_digest)) {
    /* If we have this descriptor already and the new descriptor is a bridge
     * descriptor, replace it. If we had a bridge descriptor before and the
     * new one is not a bridge descriptor, don't replace it. */

    /* Only members of routerlist->identity_map can be bridges; we don't
     * put bridges in old_routers. */
    const int was_bridge = old_router &&
      old_router->purpose == ROUTER_PURPOSE_BRIDGE;

    if (routerinfo_is_a_configured_bridge(router) &&
        router->purpose == ROUTER_PURPOSE_BRIDGE &&
        !was_bridge) {
      log_info(LD_DIR, "Replacing non-bridge descriptor with bridge "
               "descriptor for router %s",
               router_describe(router));
    } else {
      log_info(LD_DIR,
               "Dropping descriptor that we already have for router %s",
               router_describe(router));
      *msg = "Router descriptor was not new.";
      routerinfo_free(router);
      return ROUTER_WAS_NOT_NEW;
    }
  }

  if (authdir) {
    if (authdir_wants_to_reject_router(router, msg,
                                       !from_cache && !from_fetch,
                                       &authdir_believes_valid)) {
      tor_assert(*msg);
      routerinfo_free(router);
      return ROUTER_AUTHDIR_REJECTS;
    }
  } else if (from_fetch) {
    /* Only check the descriptor digest against the network statuses when
     * we are receiving in response to a fetch. */

    if (!signed_desc_digest_is_recognized(&router->cache_info) &&
        !routerinfo_is_a_configured_bridge(router)) {
      /* We asked for it, so some networkstatus must have listed it when we
       * did.  Save it if we're a cache in case somebody else asks for it. */
      log_info(LD_DIR,
               "Received a no-longer-recognized descriptor for router %s",
               router_describe(router));
      *msg = "Router descriptor is not referenced by any network-status.";

      /* Only journal this desc if we'll be serving it. */
      if (!from_cache && should_cache_old_descriptors())
        signed_desc_append_to_journal(&router->cache_info,
                                      &routerlist->desc_store);
      routerlist_insert_old(routerlist, router);
      return ROUTER_NOT_IN_CONSENSUS_OR_NETWORKSTATUS;
    }
  }

  /* We no longer need a router with this descriptor digest. */
  SMARTLIST_FOREACH(networkstatus_v2_list, networkstatus_v2_t *, ns,
  {
    routerstatus_t *rs =
      networkstatus_v2_find_mutable_entry(ns, id_digest);
    if (rs && tor_memeq(rs->descriptor_digest,
                      router->cache_info.signed_descriptor_digest,
                      DIGEST_LEN))
      rs->need_to_mirror = 0;
  });
  if (consensus) {
    routerstatus_t *rs = networkstatus_vote_find_mutable_entry(
                                                     consensus, id_digest);
    if (rs && tor_memeq(rs->descriptor_digest,
                      router->cache_info.signed_descriptor_digest,
                      DIGEST_LEN)) {
      in_consensus = 1;
      rs->need_to_mirror = 0;
    }
  }

  if (router->purpose == ROUTER_PURPOSE_GENERAL &&
      consensus && !in_consensus && !authdir) {
    /* If it's a general router not listed in the consensus, then don't
     * consider replacing the latest router with it. */
    if (!from_cache && should_cache_old_descriptors())
      signed_desc_append_to_journal(&router->cache_info,
                                    &routerlist->desc_store);
    routerlist_insert_old(routerlist, router);
    *msg = "Skipping router descriptor: not in consensus.";
    return ROUTER_NOT_IN_CONSENSUS;
  }

  /* If we're reading a bridge descriptor from our cache, and we don't
   * recognize it as one of our currently configured bridges, drop the
   * descriptor. Otherwise we could end up using it as one of our entry
   * guards even if it isn't in our Bridge config lines. */
  if (router->purpose == ROUTER_PURPOSE_BRIDGE && from_cache &&
      !authdir_mode_bridge(options) &&
      !routerinfo_is_a_configured_bridge(router)) {
    log_info(LD_DIR, "Dropping bridge descriptor for %s because we have "
             "no bridge configured at that address.",
             safe_str_client(router_describe(router)));
    *msg = "Router descriptor was not a configured bridge.";
    routerinfo_free(router);
    return ROUTER_WAS_NOT_WANTED;
  }

  /* If we have a router with the same identity key, choose the newer one. */
  if (old_router) {
    if (!in_consensus && (router->cache_info.published_on <=
                          old_router->cache_info.published_on)) {
      /* Same key, but old.  This one is not listed in the consensus. */
      log_debug(LD_DIR, "Not-new descriptor for router %s",
                router_describe(router));
      /* Only journal this desc if we'll be serving it. */
      if (!from_cache && should_cache_old_descriptors())
        signed_desc_append_to_journal(&router->cache_info,
                                      &routerlist->desc_store);
      routerlist_insert_old(routerlist, router);
      *msg = "Router descriptor was not new.";
      return ROUTER_WAS_NOT_NEW;
    } else {
      /* Same key, and either new, or listed in the consensus. */
      log_debug(LD_DIR, "Replacing entry for router %s",
                router_describe(router));
      if (routers_have_same_or_addr(router, old_router)) {
        /* these carry over when the address and orport are unchanged. */
        router->last_reachable = old_router->last_reachable;
        router->testing_since = old_router->testing_since;
      }
      routerlist_replace(routerlist, old_router, router);
      if (!from_cache) {
        signed_desc_append_to_journal(&router->cache_info,
                                      &routerlist->desc_store);
      }
      directory_set_dirty();
      *msg = authdir_believes_valid ? "Valid server updated" :
        ("Invalid server updated. (This dirserver is marking your "
         "server as unapproved.)");
      return ROUTER_ADDED_SUCCESSFULLY;
    }
  }

  if (!in_consensus && from_cache &&
      router->cache_info.published_on < time(NULL) - OLD_ROUTER_DESC_MAX_AGE) {
    *msg = "Router descriptor was really old.";
    routerinfo_free(router);
    return ROUTER_WAS_NOT_NEW;
  }

  /* We haven't seen a router with this identity before. Add it to the end of
   * the list. */
  routerlist_insert(routerlist, router);
  if (!from_cache) {
    signed_desc_append_to_journal(&router->cache_info,
                                  &routerlist->desc_store);
  }
  directory_set_dirty();
  return ROUTER_ADDED_SUCCESSFULLY;
}

/** Insert <b>ei</b> into the routerlist, or free it. Other arguments are
 * as for router_add_to_routerlist().  Return ROUTER_ADDED_SUCCESSFULLY iff
 * we actually inserted it, ROUTER_BAD_EI otherwise.
 */
was_router_added_t
router_add_extrainfo_to_routerlist(extrainfo_t *ei, const char **msg,
                                   int from_cache, int from_fetch)
{
  int inserted;
  (void)from_fetch;
  if (msg) *msg = NULL;
  /*XXXX023 Do something with msg */

  inserted = extrainfo_insert(router_get_routerlist(), ei);

  if (inserted && !from_cache)
    signed_desc_append_to_journal(&ei->cache_info,
                                  &routerlist->extrainfo_store);

  if (inserted)
    return ROUTER_ADDED_SUCCESSFULLY;
  else
    return ROUTER_BAD_EI;
}

/** Sorting helper: return &lt;0, 0, or &gt;0 depending on whether the
 * signed_descriptor_t* in *<b>a</b> has an identity digest preceding, equal
 * to, or later than that of *<b>b</b>. */
static int
_compare_old_routers_by_identity(const void **_a, const void **_b)
{
  int i;
  const signed_descriptor_t *r1 = *_a, *r2 = *_b;
  if ((i = fast_memcmp(r1->identity_digest, r2->identity_digest, DIGEST_LEN)))
    return i;
  return (int)(r1->published_on - r2->published_on);
}

/** Internal type used to represent how long an old descriptor was valid,
 * where it appeared in the list of old descriptors, and whether it's extra
 * old. Used only by routerlist_remove_old_cached_routers_with_id(). */
struct duration_idx_t {
  int duration;
  int idx;
  int old;
};

/** Sorting helper: compare two duration_idx_t by their duration. */
static int
_compare_duration_idx(const void *_d1, const void *_d2)
{
  const struct duration_idx_t *d1 = _d1;
  const struct duration_idx_t *d2 = _d2;
  return d1->duration - d2->duration;
}

/** The range <b>lo</b> through <b>hi</b> inclusive of routerlist->old_routers
 * must contain routerinfo_t with the same identity and with publication time
 * in ascending order.  Remove members from this range until there are no more
 * than max_descriptors_per_router() remaining.  Start by removing the oldest
 * members from before <b>cutoff</b>, then remove members which were current
 * for the lowest amount of time.  The order of members of old_routers at
 * indices <b>lo</b> or higher may be changed.
 */
static void
routerlist_remove_old_cached_routers_with_id(time_t now,
                                             time_t cutoff, int lo, int hi,
                                             digestset_t *retain)
{
  int i, n = hi-lo+1;
  unsigned n_extra, n_rmv = 0;
  struct duration_idx_t *lifespans;
  uint8_t *rmv, *must_keep;
  smartlist_t *lst = routerlist->old_routers;
#if 1
  const char *ident;
  tor_assert(hi < smartlist_len(lst));
  tor_assert(lo <= hi);
  ident = ((signed_descriptor_t*)smartlist_get(lst, lo))->identity_digest;
  for (i = lo+1; i <= hi; ++i) {
    signed_descriptor_t *r = smartlist_get(lst, i);
    tor_assert(tor_memeq(ident, r->identity_digest, DIGEST_LEN));
  }
#endif
  /* Check whether we need to do anything at all. */
  {
    int mdpr = directory_caches_dir_info(get_options()) ? 2 : 1;
    if (n <= mdpr)
      return;
    n_extra = n - mdpr;
  }

  lifespans = tor_malloc_zero(sizeof(struct duration_idx_t)*n);
  rmv = tor_malloc_zero(sizeof(uint8_t)*n);
  must_keep = tor_malloc_zero(sizeof(uint8_t)*n);
  /* Set lifespans to contain the lifespan and index of each server. */
  /* Set rmv[i-lo]=1 if we're going to remove a server for being too old. */
  for (i = lo; i <= hi; ++i) {
    signed_descriptor_t *r = smartlist_get(lst, i);
    signed_descriptor_t *r_next;
    lifespans[i-lo].idx = i;
    if (r->last_listed_as_valid_until >= now ||
        (retain && digestset_isin(retain, r->signed_descriptor_digest))) {
      must_keep[i-lo] = 1;
    }
    if (i < hi) {
      r_next = smartlist_get(lst, i+1);
      tor_assert(r->published_on <= r_next->published_on);
      lifespans[i-lo].duration = (int)(r_next->published_on - r->published_on);
    } else {
      r_next = NULL;
      lifespans[i-lo].duration = INT_MAX;
    }
    if (!must_keep[i-lo] && r->published_on < cutoff && n_rmv < n_extra) {
      ++n_rmv;
      lifespans[i-lo].old = 1;
      rmv[i-lo] = 1;
    }
  }

  if (n_rmv < n_extra) {
    /**
     * We aren't removing enough servers for being old.  Sort lifespans by
     * the duration of liveness, and remove the ones we're not already going to
     * remove based on how long they were alive.
     **/
    qsort(lifespans, n, sizeof(struct duration_idx_t), _compare_duration_idx);
    for (i = 0; i < n && n_rmv < n_extra; ++i) {
      if (!must_keep[lifespans[i].idx-lo] && !lifespans[i].old) {
        rmv[lifespans[i].idx-lo] = 1;
        ++n_rmv;
      }
    }
  }

  i = hi;
  do {
    if (rmv[i-lo])
      routerlist_remove_old(routerlist, smartlist_get(lst, i), i);
  } while (--i >= lo);
  tor_free(must_keep);
  tor_free(rmv);
  tor_free(lifespans);
}

/** Deactivate any routers from the routerlist that are more than
 * ROUTER_MAX_AGE seconds old and not recommended by any networkstatuses;
 * remove old routers from the list of cached routers if we have too many.
 */
void
routerlist_remove_old_routers(void)
{
  int i, hi=-1;
  const char *cur_id = NULL;
  time_t now = time(NULL);
  time_t cutoff;
  routerinfo_t *router;
  signed_descriptor_t *sd;
  digestset_t *retain;
  int caches = directory_caches_dir_info(get_options());
  const networkstatus_t *consensus = networkstatus_get_latest_consensus();
  const smartlist_t *networkstatus_v2_list = networkstatus_get_v2_list();
  int have_enough_v2;
  const or_options_t *options = get_options();

  trusted_dirs_remove_old_certs();

  if (!routerlist || !consensus)
    return;

  // routerlist_assert_ok(routerlist);

  /* We need to guess how many router descriptors we will wind up wanting to
     retain, so that we can be sure to allocate a large enough Bloom filter
     to hold the digest set.  Overestimating is fine; underestimating is bad.
  */
  {
    /* We'll probably retain everything in the consensus. */
    int n_max_retain = smartlist_len(consensus->routerstatus_list);
    if (caches && networkstatus_v2_list) {
      /* If we care about v2 statuses, we'll retain at most as many as are
         listed any of the v2 statues.  This will be at least the length of
         the largest v2 networkstatus, and in the worst case, this set will be
         equal to the sum of the lengths of all v2 consensuses.  Take the
         worst case.
      */
      SMARTLIST_FOREACH(networkstatus_v2_list, networkstatus_v2_t *, ns,
                        n_max_retain += smartlist_len(ns->entries));
    }
    retain = digestset_new(n_max_retain);
  }

  cutoff = now - OLD_ROUTER_DESC_MAX_AGE;
  /* Build a list of all the descriptors that _anybody_ lists. */
  if (caches && networkstatus_v2_list) {
    SMARTLIST_FOREACH_BEGIN(networkstatus_v2_list, networkstatus_v2_t *, ns) {
      /* XXXX The inner loop here gets pretty expensive, and actually shows up
       * on some profiles.  It may be the reason digestmap_set shows up in
       * profiles too.  If instead we kept a per-descriptor digest count of
       * how many networkstatuses recommended each descriptor, and changed
       * that only when the networkstatuses changed, that would be a speed
       * improvement, possibly 1-4% if it also removes digestmap_set from the
       * profile.  Not worth it for 0.1.2.x, though.  The new directory
       * system will obsolete this whole thing in 0.2.0.x. */
      SMARTLIST_FOREACH_BEGIN(ns->entries, routerstatus_t *, rs) {
        if (rs->published_on >= cutoff)
          digestset_add(retain, rs->descriptor_digest);
      } SMARTLIST_FOREACH_END(rs);
    } SMARTLIST_FOREACH_END(ns);
  }

  /* Retain anything listed in the consensus. */
  if (consensus) {
    SMARTLIST_FOREACH(consensus->routerstatus_list, routerstatus_t *, rs,
        if (rs->published_on >= cutoff)
          digestset_add(retain, rs->descriptor_digest));
  }

  /* If we have a consensus, and nearly as many v2 networkstatuses as we want,
   * we should consider pruning current routers that are too old and that
   * nobody recommends.  (If we don't have a consensus or enough v2
   * networkstatuses, then we should get more before we decide to kill
   * routers.) */
  /* we set this to true iff we don't care about v2 info, or we have enough. */
  have_enough_v2 = !caches ||
    !(authdir_mode_any_main(options) || options->FetchV2Networkstatus) ||
    (networkstatus_v2_list &&
     smartlist_len(networkstatus_v2_list) > get_n_v2_authorities() / 2);

  if (have_enough_v2 && consensus) {
    cutoff = now - ROUTER_MAX_AGE;
    /* Remove too-old unrecommended members of routerlist->routers. */
    for (i = 0; i < smartlist_len(routerlist->routers); ++i) {
      router = smartlist_get(routerlist->routers, i);
      if (router->cache_info.published_on <= cutoff &&
          router->cache_info.last_listed_as_valid_until < now &&
          !digestset_isin(retain,
                          router->cache_info.signed_descriptor_digest)) {
        /* Too old: remove it.  (If we're a cache, just move it into
         * old_routers.) */
        log_info(LD_DIR,
                 "Forgetting obsolete (too old) routerinfo for router %s",
                 router_describe(router));
        routerlist_remove(routerlist, router, 1, now);
        i--;
      }
    }
  }

  //routerlist_assert_ok(routerlist);

  /* Remove far-too-old members of routerlist->old_routers. */
  cutoff = now - OLD_ROUTER_DESC_MAX_AGE;
  for (i = 0; i < smartlist_len(routerlist->old_routers); ++i) {
    sd = smartlist_get(routerlist->old_routers, i);
    if (sd->published_on <= cutoff &&
        sd->last_listed_as_valid_until < now &&
        !digestset_isin(retain, sd->signed_descriptor_digest)) {
      /* Too old.  Remove it. */
      routerlist_remove_old(routerlist, sd, i--);
    }
  }

  //routerlist_assert_ok(routerlist);

  log_info(LD_DIR, "We have %d live routers and %d old router descriptors.",
           smartlist_len(routerlist->routers),
           smartlist_len(routerlist->old_routers));

  /* Now we might have to look at routerlist->old_routers for extraneous
   * members. (We'd keep all the members if we could, but we need to save
   * space.) First, check whether we have too many router descriptors, total.
   * We're okay with having too many for some given router, so long as the
   * total number doesn't approach max_descriptors_per_router()*len(router).
   */
  if (smartlist_len(routerlist->old_routers) <
      smartlist_len(routerlist->routers))
    goto done;

  /* Sort by identity, then fix indices. */
  smartlist_sort(routerlist->old_routers, _compare_old_routers_by_identity);
  /* Fix indices. */
  for (i = 0; i < smartlist_len(routerlist->old_routers); ++i) {
    signed_descriptor_t *r = smartlist_get(routerlist->old_routers, i);
    r->routerlist_index = i;
  }

  /* Iterate through the list from back to front, so when we remove descriptors
   * we don't mess up groups we haven't gotten to. */
  for (i = smartlist_len(routerlist->old_routers)-1; i >= 0; --i) {
    signed_descriptor_t *r = smartlist_get(routerlist->old_routers, i);
    if (!cur_id) {
      cur_id = r->identity_digest;
      hi = i;
    }
    if (tor_memneq(cur_id, r->identity_digest, DIGEST_LEN)) {
      routerlist_remove_old_cached_routers_with_id(now,
                                                   cutoff, i+1, hi, retain);
      cur_id = r->identity_digest;
      hi = i;
    }
  }
  if (hi>=0)
    routerlist_remove_old_cached_routers_with_id(now, cutoff, 0, hi, retain);
  //routerlist_assert_ok(routerlist);

 done:
  digestset_free(retain);
  router_rebuild_store(RRS_DONT_REMOVE_OLD, &routerlist->desc_store);
  router_rebuild_store(RRS_DONT_REMOVE_OLD,&routerlist->extrainfo_store);
}

/** We just added a new set of descriptors. Take whatever extra steps
 * we need. */
void
routerlist_descriptors_added(smartlist_t *sl, int from_cache)
{
  tor_assert(sl);
  control_event_descriptors_changed(sl);
  SMARTLIST_FOREACH_BEGIN(sl, routerinfo_t *, ri) {
    if (ri->purpose == ROUTER_PURPOSE_BRIDGE)
      learned_bridge_descriptor(ri, from_cache);
    if (ri->needs_retest_if_added) {
      ri->needs_retest_if_added = 0;
      dirserv_single_reachability_test(approx_time(), ri);
    }
  } SMARTLIST_FOREACH_END(ri);
}

/**
 * Code to parse a single router descriptor and insert it into the
 * routerlist.  Return -1 if the descriptor was ill-formed; 0 if the
 * descriptor was well-formed but could not be added; and 1 if the
 * descriptor was added.
 *
 * If we don't add it and <b>msg</b> is not NULL, then assign to
 * *<b>msg</b> a static string describing the reason for refusing the
 * descriptor.
 *
 * This is used only by the controller.
 */
int
router_load_single_router(const char *s, uint8_t purpose, int cache,
                          const char **msg)
{
  routerinfo_t *ri;
  was_router_added_t r;
  smartlist_t *lst;
  char annotation_buf[ROUTER_ANNOTATION_BUF_LEN];
  tor_assert(msg);
  *msg = NULL;

  tor_snprintf(annotation_buf, sizeof(annotation_buf),
               "@source controller\n"
               "@purpose %s\n", router_purpose_to_string(purpose));

  if (!(ri = router_parse_entry_from_string(s, NULL, 1, 0, annotation_buf))) {
    log_warn(LD_DIR, "Error parsing router descriptor; dropping.");
    *msg = "Couldn't parse router descriptor.";
    return -1;
  }
  tor_assert(ri->purpose == purpose);
  if (router_is_me(ri)) {
    log_warn(LD_DIR, "Router's identity key matches mine; dropping.");
    *msg = "Router's identity key matches mine.";
    routerinfo_free(ri);
    return 0;
  }

  if (!cache) /* obey the preference of the controller */
    ri->cache_info.do_not_cache = 1;

  lst = smartlist_new();
  smartlist_add(lst, ri);
  routers_update_status_from_consensus_networkstatus(lst, 0);

  r = router_add_to_routerlist(ri, msg, 0, 0);
  if (!WRA_WAS_ADDED(r)) {
    /* we've already assigned to *msg now, and ri is already freed */
    tor_assert(*msg);
    if (r == ROUTER_AUTHDIR_REJECTS)
      log_warn(LD_DIR, "Couldn't add router to list: %s Dropping.", *msg);
    smartlist_free(lst);
    return 0;
  } else {
    routerlist_descriptors_added(lst, 0);
    smartlist_free(lst);
    log_debug(LD_DIR, "Added router to list");
    return 1;
  }
}

/** Given a string <b>s</b> containing some routerdescs, parse it and put the
 * routers into our directory.  If saved_location is SAVED_NOWHERE, the routers
 * are in response to a query to the network: cache them by adding them to
 * the journal.
 *
 * Return the number of routers actually added.
 *
 * If <b>requested_fingerprints</b> is provided, it must contain a list of
 * uppercased fingerprints.  Do not update any router whose
 * fingerprint is not on the list; after updating a router, remove its
 * fingerprint from the list.
 *
 * If <b>descriptor_digests</b> is non-zero, then the requested_fingerprints
 * are descriptor digests. Otherwise they are identity digests.
 */
int
router_load_routers_from_string(const char *s, const char *eos,
                                saved_location_t saved_location,
                                smartlist_t *requested_fingerprints,
                                int descriptor_digests,
                                const char *prepend_annotations)
{
  smartlist_t *routers = smartlist_new(), *changed = smartlist_new();
  char fp[HEX_DIGEST_LEN+1];
  const char *msg;
  int from_cache = (saved_location != SAVED_NOWHERE);
  int allow_annotations = (saved_location != SAVED_NOWHERE);
  int any_changed = 0;

  router_parse_list_from_string(&s, eos, routers, saved_location, 0,
                                allow_annotations, prepend_annotations);

  routers_update_status_from_consensus_networkstatus(routers, !from_cache);

  log_info(LD_DIR, "%d elements to add", smartlist_len(routers));

  SMARTLIST_FOREACH_BEGIN(routers, routerinfo_t *, ri) {
    was_router_added_t r;
    char d[DIGEST_LEN];
    if (requested_fingerprints) {
      base16_encode(fp, sizeof(fp), descriptor_digests ?
                      ri->cache_info.signed_descriptor_digest :
                      ri->cache_info.identity_digest,
                    DIGEST_LEN);
      if (smartlist_string_isin(requested_fingerprints, fp)) {
        smartlist_string_remove(requested_fingerprints, fp);
      } else {
        char *requested =
          smartlist_join_strings(requested_fingerprints," ",0,NULL);
        log_warn(LD_DIR,
                 "We received a router descriptor with a fingerprint (%s) "
                 "that we never requested. (We asked for: %s.) Dropping.",
                 fp, requested);
        tor_free(requested);
        routerinfo_free(ri);
        continue;
      }
    }

    memcpy(d, ri->cache_info.signed_descriptor_digest, DIGEST_LEN);
    r = router_add_to_routerlist(ri, &msg, from_cache, !from_cache);
    if (WRA_WAS_ADDED(r)) {
      any_changed++;
      smartlist_add(changed, ri);
      routerlist_descriptors_added(changed, from_cache);
      smartlist_clear(changed);
    } else if (WRA_WAS_REJECTED(r)) {
      download_status_t *dl_status;
      dl_status = router_get_dl_status_by_descriptor_digest(d);
      if (dl_status) {
        log_info(LD_GENERAL, "Marking router %s as never downloadable",
                 hex_str(d, DIGEST_LEN));
        download_status_mark_impossible(dl_status);
      }
    }
  } SMARTLIST_FOREACH_END(ri);

  routerlist_assert_ok(routerlist);

  if (any_changed)
    router_rebuild_store(0, &routerlist->desc_store);

  smartlist_free(routers);
  smartlist_free(changed);

  return any_changed;
}

/** Parse one or more extrainfos from <b>s</b> (ending immediately before
 * <b>eos</b> if <b>eos</b> is present).  Other arguments are as for
 * router_load_routers_from_string(). */
void
router_load_extrainfo_from_string(const char *s, const char *eos,
                                  saved_location_t saved_location,
                                  smartlist_t *requested_fingerprints,
                                  int descriptor_digests)
{
  smartlist_t *extrainfo_list = smartlist_new();
  const char *msg;
  int from_cache = (saved_location != SAVED_NOWHERE);

  router_parse_list_from_string(&s, eos, extrainfo_list, saved_location, 1, 0,
                                NULL);

  log_info(LD_DIR, "%d elements to add", smartlist_len(extrainfo_list));

  SMARTLIST_FOREACH_BEGIN(extrainfo_list, extrainfo_t *, ei) {
      was_router_added_t added =
        router_add_extrainfo_to_routerlist(ei, &msg, from_cache, !from_cache);
      if (WRA_WAS_ADDED(added) && requested_fingerprints) {
        char fp[HEX_DIGEST_LEN+1];
        base16_encode(fp, sizeof(fp), descriptor_digests ?
                        ei->cache_info.signed_descriptor_digest :
                        ei->cache_info.identity_digest,
                      DIGEST_LEN);
        smartlist_string_remove(requested_fingerprints, fp);
        /* We silently let people stuff us with extrainfos we didn't ask for,
         * so long as we would have wanted them anyway.  Since we always fetch
         * all the extrainfos we want, and we never actually act on them
         * inside Tor, this should be harmless. */
      }
  } SMARTLIST_FOREACH_END(ei);

  routerlist_assert_ok(routerlist);
  router_rebuild_store(0, &router_get_routerlist()->extrainfo_store);

  smartlist_free(extrainfo_list);
}

/** Return true iff any networkstatus includes a descriptor whose digest
 * is that of <b>desc</b>. */
static int
signed_desc_digest_is_recognized(signed_descriptor_t *desc)
{
  const routerstatus_t *rs;
  networkstatus_t *consensus = networkstatus_get_latest_consensus();
  int caches = directory_caches_dir_info(get_options());
  const smartlist_t *networkstatus_v2_list = networkstatus_get_v2_list();

  if (consensus) {
    rs = networkstatus_vote_find_entry(consensus, desc->identity_digest);
    if (rs && tor_memeq(rs->descriptor_digest,
                      desc->signed_descriptor_digest, DIGEST_LEN))
      return 1;
  }
  if (caches && networkstatus_v2_list) {
    SMARTLIST_FOREACH(networkstatus_v2_list, networkstatus_v2_t *, ns,
    {
      if (!(rs = networkstatus_v2_find_entry(ns, desc->identity_digest)))
        continue;
      if (tor_memeq(rs->descriptor_digest,
                  desc->signed_descriptor_digest, DIGEST_LEN))
        return 1;
    });
  }
  return 0;
}

/** Update downloads for router descriptors and/or microdescriptors as
 * appropriate. */
void
update_all_descriptor_downloads(time_t now)
{
  if (get_options()->DisableNetwork)
    return;
  update_router_descriptor_downloads(now);
  update_microdesc_downloads(now);
  launch_dummy_descriptor_download_as_needed(now, get_options());
}

/** Clear all our timeouts for fetching v2 and v3 directory stuff, and then
 * give it all a try again. */
void
routerlist_retry_directory_downloads(time_t now)
{
  router_reset_status_download_failures();
  router_reset_descriptor_download_failures();
  if (get_options()->DisableNetwork)
    return;
  update_networkstatus_downloads(now);
  update_all_descriptor_downloads(now);
}

/** Return 1 if all running sufficiently-stable routers we can use will reject
 * addr:port, return 0 if any might accept it. */
int
router_exit_policy_all_nodes_reject(const tor_addr_t *addr, uint16_t port,
                                    int need_uptime)
{ /* XXXX MOVE */
  addr_policy_result_t r;

  SMARTLIST_FOREACH_BEGIN(nodelist_get_list(), const node_t *, node) {
    if (node->is_running &&
        !node_is_unreliable(node, need_uptime, 0, 0)) {

      r = compare_tor_addr_to_node_policy(addr, port, node);

      if (r != ADDR_POLICY_REJECTED && r != ADDR_POLICY_PROBABLY_REJECTED)
        return 0; /* this one could be ok. good enough. */
    }
  } SMARTLIST_FOREACH_END(node);
  return 1; /* all will reject. */
}

/** Return true iff <b>router</b> does not permit exit streams.
 */
int
router_exit_policy_rejects_all(const routerinfo_t *router)
{
  return router->policy_is_reject_star;
}

/** Add to the list of authoritative directory servers one at
 * <b>address</b>:<b>port</b>, with identity key <b>digest</b>.  If
 * <b>address</b> is NULL, add ourself.  Return the new trusted directory
 * server entry on success or NULL if we couldn't add it. */
trusted_dir_server_t *
add_trusted_dir_server(const char *nickname, const char *address,
                       uint16_t dir_port, uint16_t or_port,
                       const char *digest, const char *v3_auth_digest,
                       dirinfo_type_t type)
{
  trusted_dir_server_t *ent;
  uint32_t a;
  char *hostname = NULL;
  if (!trusted_dir_servers)
    trusted_dir_servers = smartlist_new();

  if (!address) { /* The address is us; we should guess. */
    if (resolve_my_address(LOG_WARN, get_options(), &a, &hostname) < 0) {
      log_warn(LD_CONFIG,
               "Couldn't find a suitable address when adding ourself as a "
               "trusted directory server.");
      return NULL;
    }
  } else {
    if (tor_lookup_hostname(address, &a)) {
      log_warn(LD_CONFIG,
               "Unable to lookup address for directory server at '%s'",
               address);
      return NULL;
    }
    hostname = tor_strdup(address);
  }

  ent = tor_malloc_zero(sizeof(trusted_dir_server_t));
  ent->nickname = nickname ? tor_strdup(nickname) : NULL;
  ent->address = hostname;
  ent->addr = a;
  ent->dir_port = dir_port;
  ent->or_port = or_port;
  ent->is_running = 1;
  ent->type = type;
  memcpy(ent->digest, digest, DIGEST_LEN);
  if (v3_auth_digest && (type & V3_DIRINFO))
    memcpy(ent->v3_identity_digest, v3_auth_digest, DIGEST_LEN);

  if (nickname)
    tor_asprintf(&ent->description, "directory server \"%s\" at %s:%d",
                 nickname, hostname, (int)dir_port);
  else
    tor_asprintf(&ent->description, "directory server at %s:%d",
                 hostname, (int)dir_port);

  ent->fake_status.addr = ent->addr;
  memcpy(ent->fake_status.identity_digest, digest, DIGEST_LEN);
  if (nickname)
    strlcpy(ent->fake_status.nickname, nickname,
            sizeof(ent->fake_status.nickname));
  else
    ent->fake_status.nickname[0] = '\0';
  ent->fake_status.dir_port = ent->dir_port;
  ent->fake_status.or_port = ent->or_port;

  if (ent->or_port)
    ent->fake_status.version_supports_begindir = 1;

  ent->fake_status.version_supports_conditional_consensus = 1;

  smartlist_add(trusted_dir_servers, ent);
  router_dir_info_changed();
  return ent;
}

/** Free storage held in <b>cert</b>. */
void
authority_cert_free(authority_cert_t *cert)
{
  if (!cert)
    return;

  tor_free(cert->cache_info.signed_descriptor_body);
  crypto_pk_free(cert->signing_key);
  crypto_pk_free(cert->identity_key);

  tor_free(cert);
}

/** Free storage held in <b>ds</b>. */
static void
trusted_dir_server_free(trusted_dir_server_t *ds)
{
  if (!ds)
    return;

  tor_free(ds->nickname);
  tor_free(ds->description);
  tor_free(ds->address);
  tor_free(ds);
}

/** Remove all members from the list of trusted dir servers. */
void
clear_trusted_dir_servers(void)
{
  if (trusted_dir_servers) {
    SMARTLIST_FOREACH(trusted_dir_servers, trusted_dir_server_t *, ent,
                      trusted_dir_server_free(ent));
    smartlist_clear(trusted_dir_servers);
  } else {
    trusted_dir_servers = smartlist_new();
  }
  router_dir_info_changed();
}

/** Return 1 if any trusted dir server supports v1 directories,
 * else return 0. */
int
any_trusted_dir_is_v1_authority(void)
{
  if (trusted_dir_servers)
    return get_n_authorities(V1_DIRINFO) > 0;

  return 0;
}

/** For every current directory connection whose purpose is <b>purpose</b>,
 * and where the resource being downloaded begins with <b>prefix</b>, split
 * rest of the resource into base16 fingerprints (or base64 fingerprints if
 * purpose==DIR_PURPPOSE_FETCH_MICRODESC), decode them, and set the
 * corresponding elements of <b>result</b> to a nonzero value.
 */
static void
list_pending_downloads(digestmap_t *result,
                       int purpose, const char *prefix)
{
  const size_t p_len = strlen(prefix);
  smartlist_t *tmp = smartlist_new();
  smartlist_t *conns = get_connection_array();
  int flags = DSR_HEX;
  if (purpose == DIR_PURPOSE_FETCH_MICRODESC)
    flags = DSR_DIGEST256|DSR_BASE64;

  tor_assert(result);

  SMARTLIST_FOREACH_BEGIN(conns, connection_t *, conn) {
    if (conn->type == CONN_TYPE_DIR &&
        conn->purpose == purpose &&
        !conn->marked_for_close) {
      const char *resource = TO_DIR_CONN(conn)->requested_resource;
      if (!strcmpstart(resource, prefix))
        dir_split_resource_into_fingerprints(resource + p_len,
                                             tmp, NULL, flags);
    }
  } SMARTLIST_FOREACH_END(conn);

  SMARTLIST_FOREACH(tmp, char *, d,
                    {
                      digestmap_set(result, d, (void*)1);
                      tor_free(d);
                    });
  smartlist_free(tmp);
}

/** For every router descriptor (or extra-info document if <b>extrainfo</b> is
 * true) we are currently downloading by descriptor digest, set result[d] to
 * (void*)1. */
static void
list_pending_descriptor_downloads(digestmap_t *result, int extrainfo)
{
  int purpose =
    extrainfo ? DIR_PURPOSE_FETCH_EXTRAINFO : DIR_PURPOSE_FETCH_SERVERDESC;
  list_pending_downloads(result, purpose, "d/");
}

/** For every microdescriptor we are currently downloading by descriptor
 * digest, set result[d] to (void*)1.   (Note that microdescriptor digests
 * are 256-bit, and digestmap_t only holds 160-bit digests, so we're only
 * getting the first 20 bytes of each digest here.)
 *
 * XXXX Let there be a digestmap256_t, and use that instead.
 */
void
list_pending_microdesc_downloads(digestmap_t *result)
{
  list_pending_downloads(result, DIR_PURPOSE_FETCH_MICRODESC, "d/");
}

/** Launch downloads for all the descriptors whose digests or digests256
 * are listed as digests[i] for lo <= i < hi.  (Lo and hi may be out of
 * range.)  If <b>source</b> is given, download from <b>source</b>;
 * otherwise, download from an appropriate random directory server.
 */
static void
initiate_descriptor_downloads(const routerstatus_t *source,
                              int purpose,
                              smartlist_t *digests,
                              int lo, int hi, int pds_flags)
{
  int i, n = hi-lo;
  char *resource, *cp;
  size_t r_len;

  int digest_len = DIGEST_LEN, enc_digest_len = HEX_DIGEST_LEN;
  char sep = '+';
  int b64_256 = 0;

  if (purpose == DIR_PURPOSE_FETCH_MICRODESC) {
    /* Microdescriptors are downloaded by "-"-separated base64-encoded
     * 256-bit digests. */
    digest_len = DIGEST256_LEN;
    enc_digest_len = BASE64_DIGEST256_LEN;
    sep = '-';
    b64_256 = 1;
  }

  if (n <= 0)
    return;
  if (lo < 0)
    lo = 0;
  if (hi > smartlist_len(digests))
    hi = smartlist_len(digests);

  r_len = 8 + (enc_digest_len+1)*n;
  cp = resource = tor_malloc(r_len);
  memcpy(cp, "d/", 2);
  cp += 2;
  for (i = lo; i < hi; ++i) {
    if (b64_256) {
      digest256_to_base64(cp, smartlist_get(digests, i));
    } else {
      base16_encode(cp, r_len-(cp-resource),
                    smartlist_get(digests,i), digest_len);
    }
    cp += enc_digest_len;
    *cp++ = sep;
  }
  memcpy(cp-1, ".z", 3);

  if (source) {
    /* We know which authority we want. */
    directory_initiate_command_routerstatus(source, purpose,
                                            ROUTER_PURPOSE_GENERAL,
                                            0, /* not private */
                                            resource, NULL, 0, 0);
  } else {
    directory_get_from_dirserver(purpose, ROUTER_PURPOSE_GENERAL, resource,
                                 pds_flags);
  }
  tor_free(resource);
}

/** Return 0 if this routerstatus is obsolete, too new, isn't
 * running, or otherwise not a descriptor that we would make any
 * use of even if we had it. Else return 1. */
static INLINE int
client_would_use_router(const routerstatus_t *rs, time_t now,
                        const or_options_t *options)
{
  if (!rs->is_flagged_running && !options->FetchUselessDescriptors) {
    /* If we had this router descriptor, we wouldn't even bother using it.
     * But, if we want to have a complete list, fetch it anyway. */
    return 0;
  }
  if (rs->published_on + options->TestingEstimatedDescriptorPropagationTime
      > now) {
    /* Most caches probably don't have this descriptor yet. */
    return 0;
  }
  if (rs->published_on + OLD_ROUTER_DESC_MAX_AGE < now) {
    /* We'd drop it immediately for being too old. */
    return 0;
  }
  return 1;
}

/** Max amount of hashes to download per request.
 * Since squid does not like URLs >= 4096 bytes we limit it to 96.
 *   4096 - strlen(http://255.255.255.255/tor/server/d/.z) == 4058
 *   4058/41 (40 for the hash and 1 for the + that separates them) => 98
 *   So use 96 because it's a nice number.
 */
#define MAX_DL_PER_REQUEST 96
#define MAX_MICRODESC_DL_PER_REQUEST 92
/** Don't split our requests so finely that we are requesting fewer than
 * this number per server. */
#define MIN_DL_PER_REQUEST 4
/** To prevent a single screwy cache from confusing us by selective reply,
 * try to split our requests into at least this many requests. */
#define MIN_REQUESTS 3
/** If we want fewer than this many descriptors, wait until we
 * want more, or until MAX_CLIENT_INTERVAL_WITHOUT_REQUEST has
 * passed. */
#define MAX_DL_TO_DELAY 16
/** When directory clients have only a few servers to request, they batch
 * them until they have more, or until this amount of time has passed. */
#define MAX_CLIENT_INTERVAL_WITHOUT_REQUEST (10*60)

/** Given a <b>purpose</b> (FETCH_MICRODESC or FETCH_SERVERDESC) and a list of
 * router descriptor digests or microdescriptor digest256s in
 * <b>downloadable</b>, decide whether to delay fetching until we have more.
 * If we don't want to delay, launch one or more requests to the appropriate
 * directory authorities.
 */
void
launch_descriptor_downloads(int purpose,
                            smartlist_t *downloadable,
                            const routerstatus_t *source, time_t now)
{
  int should_delay = 0, n_downloadable;
  const or_options_t *options = get_options();
  const char *descname;

  tor_assert(purpose == DIR_PURPOSE_FETCH_SERVERDESC ||
             purpose == DIR_PURPOSE_FETCH_MICRODESC);

  descname = (purpose == DIR_PURPOSE_FETCH_SERVERDESC) ?
    "routerdesc" : "microdesc";

  n_downloadable = smartlist_len(downloadable);
  if (!directory_fetches_dir_info_early(options)) {
    if (n_downloadable >= MAX_DL_TO_DELAY) {
      log_debug(LD_DIR,
                "There are enough downloadable %ss to launch requests.",
                descname);
      should_delay = 0;
    } else {
      should_delay = (last_descriptor_download_attempted +
                      MAX_CLIENT_INTERVAL_WITHOUT_REQUEST) > now;
      if (!should_delay && n_downloadable) {
        if (last_descriptor_download_attempted) {
          log_info(LD_DIR,
                   "There are not many downloadable %ss, but we've "
                   "been waiting long enough (%d seconds). Downloading.",
                   descname,
                   (int)(now-last_descriptor_download_attempted));
        } else {
          log_info(LD_DIR,
                   "There are not many downloadable %ss, but we haven't "
                   "tried downloading descriptors recently. Downloading.",
                   descname);
        }
      }
    }
  }
  /* XXX should we consider having even the dir mirrors delay
   * a little bit, so we don't load the authorities as much? -RD
   * I don't think so.  If we do, clients that want those descriptors may
   * not actually find them if the caches haven't got them yet. -NM
   */

  if (! should_delay && n_downloadable) {
    int i, n_per_request;
    const char *req_plural = "", *rtr_plural = "";
    int pds_flags = PDS_RETRY_IF_NO_SERVERS;
    if (! authdir_mode_any_nonhidserv(options)) {
      /* If we wind up going to the authorities, we want to only open one
       * connection to each authority at a time, so that we don't overload
       * them.  We do this by setting PDS_NO_EXISTING_SERVERDESC_FETCH
       * regardless of whether we're a cache or not; it gets ignored if we're
       * not calling router_pick_trusteddirserver.
       *
       * Setting this flag can make initiate_descriptor_downloads() ignore
       * requests.  We need to make sure that we do in fact call
       * update_router_descriptor_downloads() later on, once the connections
       * have succeeded or failed.
       */
      pds_flags |= (purpose == DIR_PURPOSE_FETCH_MICRODESC) ?
        PDS_NO_EXISTING_MICRODESC_FETCH :
        PDS_NO_EXISTING_SERVERDESC_FETCH;
    }

    n_per_request = CEIL_DIV(n_downloadable, MIN_REQUESTS);
    if (purpose == DIR_PURPOSE_FETCH_MICRODESC) {
      if (n_per_request > MAX_MICRODESC_DL_PER_REQUEST)
        n_per_request = MAX_MICRODESC_DL_PER_REQUEST;
    } else {
      if (n_per_request > MAX_DL_PER_REQUEST)
        n_per_request = MAX_DL_PER_REQUEST;
    }
    if (n_per_request < MIN_DL_PER_REQUEST)
      n_per_request = MIN_DL_PER_REQUEST;

    if (n_downloadable > n_per_request)
      req_plural = rtr_plural = "s";
    else if (n_downloadable > 1)
      rtr_plural = "s";

    log_info(LD_DIR,
             "Launching %d request%s for %d router%s, %d at a time",
             CEIL_DIV(n_downloadable, n_per_request),
             req_plural, n_downloadable, rtr_plural, n_per_request);
    smartlist_sort_digests(downloadable);
    for (i=0; i < n_downloadable; i += n_per_request) {
      initiate_descriptor_downloads(source, purpose,
                                    downloadable, i, i+n_per_request,
                                    pds_flags);
    }
    last_descriptor_download_attempted = now;
  }
}

/** Launch downloads for router status as needed, using the strategy used by
 * authorities and caches: based on the v2 networkstatuses we have, download
 * every descriptor we don't have but would serve, from a random authority
 * that lists it. */
static void
update_router_descriptor_cache_downloads_v2(time_t now)
{
  smartlist_t **downloadable; /* For each authority, what can we dl from it? */
  smartlist_t **download_from; /*          ... and, what will we dl from it? */
  digestmap_t *map; /* Which descs are in progress, or assigned? */
  int i, j, n;
  int n_download;
  const or_options_t *options = get_options();
  const smartlist_t *networkstatus_v2_list = networkstatus_get_v2_list();

  if (! directory_fetches_dir_info_early(options)) {
    log_warn(LD_BUG, "Called update_router_descriptor_cache_downloads_v2() "
             "on a non-dir-mirror?");
  }

  if (!networkstatus_v2_list || !smartlist_len(networkstatus_v2_list))
    return;

  map = digestmap_new();
  n = smartlist_len(networkstatus_v2_list);

  downloadable = tor_malloc_zero(sizeof(smartlist_t*) * n);
  download_from = tor_malloc_zero(sizeof(smartlist_t*) * n);

  /* Set map[d]=1 for the digest of every descriptor that we are currently
   * downloading. */
  list_pending_descriptor_downloads(map, 0);

  /* For the digest of every descriptor that we don't have, and that we aren't
   * downloading, add d to downloadable[i] if the i'th networkstatus knows
   * about that descriptor, and we haven't already failed to get that
   * descriptor from the corresponding authority.
   */
  n_download = 0;
  SMARTLIST_FOREACH_BEGIN(networkstatus_v2_list, networkstatus_v2_t *, ns) {
      trusted_dir_server_t *ds;
      smartlist_t *dl;
      dl = downloadable[ns_sl_idx] = smartlist_new();
      download_from[ns_sl_idx] = smartlist_new();
      if (ns->published_on + MAX_NETWORKSTATUS_AGE+10*60 < now) {
        /* Don't download if the networkstatus is almost ancient. */
        /* Actually, I suspect what's happening here is that we ask
         * for the descriptor when we have a given networkstatus,
         * and then we get a newer networkstatus, and then we receive
         * the descriptor. Having a networkstatus actually expire is
         * probably a rare event, and we'll probably be happiest if
         * we take this clause out. -RD */
        continue;
      }

      /* Don't try dirservers that we think are down -- we might have
       * just tried them and just marked them as down. */
      ds = router_get_trusteddirserver_by_digest(ns->identity_digest);
      if (ds && !ds->is_running)
        continue;

      SMARTLIST_FOREACH_BEGIN(ns->entries, routerstatus_t * , rs) {
          if (!rs->need_to_mirror)
            continue;
          if (router_get_by_descriptor_digest(rs->descriptor_digest)) {
            log_warn(LD_BUG,
                     "We have a router descriptor, but need_to_mirror=1.");
            rs->need_to_mirror = 0;
            continue;
          }
          if (authdir_mode(options) && dirserv_would_reject_router(rs)) {
            rs->need_to_mirror = 0;
            continue;
          }
          if (digestmap_get(map, rs->descriptor_digest)) {
            /* We're downloading it already. */
            continue;
          } else {
            /* We could download it from this guy. */
            smartlist_add(dl, rs->descriptor_digest);
            ++n_download;
          }
      } SMARTLIST_FOREACH_END(rs);
  } SMARTLIST_FOREACH_END(ns);

  /* At random, assign descriptors to authorities such that:
   * - if d is a member of some downloadable[x], d is a member of some
   *   download_from[y].  (Everything we want to download, we try to download
   *   from somebody.)
   * - If d is a member of download_from[y], d is a member of downloadable[y].
   *   (We only try to download descriptors from authorities who claim to have
   *   them.)
   * - No d is a member of download_from[x] and download_from[y] s.t. x != y.
   *   (We don't try to download anything from two authorities concurrently.)
   */
  while (n_download) {
    int which_ns = crypto_rand_int(n);
    smartlist_t *dl = downloadable[which_ns];
    int idx;
    char *d;
    if (!smartlist_len(dl))
      continue;
    idx = crypto_rand_int(smartlist_len(dl));
    d = smartlist_get(dl, idx);
    if (! digestmap_get(map, d)) {
      smartlist_add(download_from[which_ns], d);
      digestmap_set(map, d, (void*) 1);
    }
    smartlist_del(dl, idx);
    --n_download;
  }

  /* Now, we can actually launch our requests. */
  for (i=0; i<n; ++i) {
    networkstatus_v2_t *ns = smartlist_get(networkstatus_v2_list, i);
    trusted_dir_server_t *ds =
      router_get_trusteddirserver_by_digest(ns->identity_digest);
    smartlist_t *dl = download_from[i];
    int pds_flags = PDS_RETRY_IF_NO_SERVERS;
    if (! authdir_mode_any_nonhidserv(options))
      pds_flags |= PDS_NO_EXISTING_SERVERDESC_FETCH; /* XXXX ignored*/

    if (!ds) {
      log_info(LD_DIR, "Networkstatus with no corresponding authority!");
      continue;
    }
    if (! smartlist_len(dl))
      continue;
    log_info(LD_DIR, "Requesting %d descriptors from authority \"%s\"",
             smartlist_len(dl), ds->nickname);
    for (j=0; j < smartlist_len(dl); j += MAX_DL_PER_REQUEST) {
      initiate_descriptor_downloads(&(ds->fake_status),
                                    DIR_PURPOSE_FETCH_SERVERDESC, dl, j,
                                    j+MAX_DL_PER_REQUEST, pds_flags);
    }
  }

  for (i=0; i<n; ++i) {
    smartlist_free(download_from[i]);
    smartlist_free(downloadable[i]);
  }
  tor_free(download_from);
  tor_free(downloadable);
  digestmap_free(map,NULL);
}

/** For any descriptor that we want that's currently listed in
 * <b>consensus</b>, download it as appropriate. */
void
update_consensus_router_descriptor_downloads(time_t now, int is_vote,
                                             networkstatus_t *consensus)
{
  const or_options_t *options = get_options();
  digestmap_t *map = NULL;
  smartlist_t *no_longer_old = smartlist_new();
  smartlist_t *downloadable = smartlist_new();
  routerstatus_t *source = NULL;
  int authdir = authdir_mode(options);
  int n_delayed=0, n_have=0, n_would_reject=0, n_wouldnt_use=0,
    n_inprogress=0, n_in_oldrouters=0;

  if (directory_too_idle_to_fetch_descriptors(options, now))
    goto done;
  if (!consensus)
    goto done;

  if (is_vote) {
    /* where's it from, so we know whom to ask for descriptors */
    trusted_dir_server_t *ds;
    networkstatus_voter_info_t *voter = smartlist_get(consensus->voters, 0);
    tor_assert(voter);
    ds = trusteddirserver_get_by_v3_auth_digest(voter->identity_digest);
    if (ds)
      source = &(ds->fake_status);
    else
      log_warn(LD_DIR, "couldn't lookup source from vote?");
  }

  map = digestmap_new();
  list_pending_descriptor_downloads(map, 0);
  SMARTLIST_FOREACH_BEGIN(consensus->routerstatus_list, void *, rsp) {
      routerstatus_t *rs =
        is_vote ? &(((vote_routerstatus_t *)rsp)->status) : rsp;
      signed_descriptor_t *sd;
      if ((sd = router_get_by_descriptor_digest(rs->descriptor_digest))) {
        const routerinfo_t *ri;
        ++n_have;
        if (!(ri = router_get_by_id_digest(rs->identity_digest)) ||
            tor_memneq(ri->cache_info.signed_descriptor_digest,
                   sd->signed_descriptor_digest, DIGEST_LEN)) {
          /* We have a descriptor with this digest, but either there is no
           * entry in routerlist with the same ID (!ri), or there is one,
           * but the identity digest differs (memcmp).
           */
          smartlist_add(no_longer_old, sd);
          ++n_in_oldrouters; /* We have it in old_routers. */
        }
        continue; /* We have it already. */
      }
      if (digestmap_get(map, rs->descriptor_digest)) {
        ++n_inprogress;
        continue; /* We have an in-progress download. */
      }
      if (!download_status_is_ready(&rs->dl_status, now,
                                    MAX_ROUTERDESC_DOWNLOAD_FAILURES)) {
        ++n_delayed; /* Not ready for retry. */
        continue;
      }
      if (authdir && dirserv_would_reject_router(rs)) {
        ++n_would_reject;
        continue; /* We would throw it out immediately. */
      }
      if (!directory_caches_dir_info(options) &&
          !client_would_use_router(rs, now, options)) {
        ++n_wouldnt_use;
        continue; /* We would never use it ourself. */
      }
      if (is_vote && source) {
        char time_bufnew[ISO_TIME_LEN+1];
        char time_bufold[ISO_TIME_LEN+1];
        const routerinfo_t *oldrouter;
        oldrouter = router_get_by_id_digest(rs->identity_digest);
        format_iso_time(time_bufnew, rs->published_on);
        if (oldrouter)
          format_iso_time(time_bufold, oldrouter->cache_info.published_on);
        log_info(LD_DIR, "Learned about %s (%s vs %s) from %s's vote (%s)",
                 routerstatus_describe(rs),
                 time_bufnew,
                 oldrouter ? time_bufold : "none",
                 source->nickname, oldrouter ? "known" : "unknown");
      }
      smartlist_add(downloadable, rs->descriptor_digest);
  } SMARTLIST_FOREACH_END(rsp);

  if (!authdir_mode_handles_descs(options, ROUTER_PURPOSE_GENERAL)
      && smartlist_len(no_longer_old)) {
    routerlist_t *rl = router_get_routerlist();
    log_info(LD_DIR, "%d router descriptors listed in consensus are "
             "currently in old_routers; making them current.",
             smartlist_len(no_longer_old));
    SMARTLIST_FOREACH_BEGIN(no_longer_old, signed_descriptor_t *, sd) {
        const char *msg;
        was_router_added_t r;
        routerinfo_t *ri = routerlist_reparse_old(rl, sd);
        if (!ri) {
          log_warn(LD_BUG, "Failed to re-parse a router.");
          continue;
        }
        r = router_add_to_routerlist(ri, &msg, 1, 0);
        if (WRA_WAS_OUTDATED(r)) {
          log_warn(LD_DIR, "Couldn't add re-parsed router: %s",
                   msg?msg:"???");
        }
    } SMARTLIST_FOREACH_END(sd);
    routerlist_assert_ok(rl);
  }

  log_info(LD_DIR,
           "%d router descriptors downloadable. %d delayed; %d present "
           "(%d of those were in old_routers); %d would_reject; "
           "%d wouldnt_use; %d in progress.",
           smartlist_len(downloadable), n_delayed, n_have, n_in_oldrouters,
           n_would_reject, n_wouldnt_use, n_inprogress);

  launch_descriptor_downloads(DIR_PURPOSE_FETCH_SERVERDESC,
                              downloadable, source, now);

  digestmap_free(map, NULL);
 done:
  smartlist_free(downloadable);
  smartlist_free(no_longer_old);
}

/** How often should we launch a server/authority request to be sure of getting
 * a guess for our IP? */
/*XXXX024 this info should come from netinfo cells or something, or we should
 * do this only when we aren't seeing incoming data. see bug 652. */
#define DUMMY_DOWNLOAD_INTERVAL (20*60)

/** As needed, launch a dummy router descriptor fetch to see if our
 * address has changed. */
static void
launch_dummy_descriptor_download_as_needed(time_t now,
                                           const or_options_t *options)
{
  static time_t last_dummy_download = 0;
  /* XXXX024 we could be smarter here; see notes on bug 652. */
  /* If we're a server that doesn't have a configured address, we rely on
   * directory fetches to learn when our address changes.  So if we haven't
   * tried to get any routerdescs in a long time, try a dummy fetch now. */
  if (!options->Address &&
      server_mode(options) &&
      last_descriptor_download_attempted + DUMMY_DOWNLOAD_INTERVAL < now &&
      last_dummy_download + DUMMY_DOWNLOAD_INTERVAL < now) {
    last_dummy_download = now;
    directory_get_from_dirserver(DIR_PURPOSE_FETCH_SERVERDESC,
                                 ROUTER_PURPOSE_GENERAL, "authority.z",
                                 PDS_RETRY_IF_NO_SERVERS);
  }
}

/** Launch downloads for router status as needed. */
void
update_router_descriptor_downloads(time_t now)
{
  const or_options_t *options = get_options();
  if (should_delay_dir_fetches(options))
    return;
  if (!we_fetch_router_descriptors(options))
    return;
  if (directory_fetches_dir_info_early(options)) {
    update_router_descriptor_cache_downloads_v2(now);
  }

  update_consensus_router_descriptor_downloads(now, 0,
                  networkstatus_get_reasonably_live_consensus(now, FLAV_NS));
}

/** Launch extrainfo downloads as needed. */
void
update_extrainfo_downloads(time_t now)
{
  const or_options_t *options = get_options();
  routerlist_t *rl;
  smartlist_t *wanted;
  digestmap_t *pending;
  int old_routers, i;
  int n_no_ei = 0, n_pending = 0, n_have = 0, n_delay = 0;
  if (! options->DownloadExtraInfo)
    return;
  if (should_delay_dir_fetches(options))
    return;
  if (!router_have_minimum_dir_info())
    return;

  pending = digestmap_new();
  list_pending_descriptor_downloads(pending, 1);
  rl = router_get_routerlist();
  wanted = smartlist_new();
  for (old_routers = 0; old_routers < 2; ++old_routers) {
    smartlist_t *lst = old_routers ? rl->old_routers : rl->routers;
    for (i = 0; i < smartlist_len(lst); ++i) {
      signed_descriptor_t *sd;
      char *d;
      if (old_routers)
        sd = smartlist_get(lst, i);
      else
        sd = &((routerinfo_t*)smartlist_get(lst, i))->cache_info;
      if (sd->is_extrainfo)
        continue; /* This should never happen. */
      if (old_routers && !router_get_by_id_digest(sd->identity_digest))
        continue; /* Couldn't check the signature if we got it. */
      if (sd->extrainfo_is_bogus)
        continue;
      d = sd->extra_info_digest;
      if (tor_digest_is_zero(d)) {
        ++n_no_ei;
        continue;
      }
      if (eimap_get(rl->extra_info_map, d)) {
        ++n_have;
        continue;
      }
      if (!download_status_is_ready(&sd->ei_dl_status, now,
                                    MAX_ROUTERDESC_DOWNLOAD_FAILURES)) {
        ++n_delay;
        continue;
      }
      if (digestmap_get(pending, d)) {
        ++n_pending;
        continue;
      }
      smartlist_add(wanted, d);
    }
  }
  digestmap_free(pending, NULL);

  log_info(LD_DIR, "Extrainfo download status: %d router with no ei, %d "
           "with present ei, %d delaying, %d pending, %d downloadable.",
           n_no_ei, n_have, n_delay, n_pending, smartlist_len(wanted));

  smartlist_shuffle(wanted);
  for (i = 0; i < smartlist_len(wanted); i += MAX_DL_PER_REQUEST) {
    initiate_descriptor_downloads(NULL, DIR_PURPOSE_FETCH_EXTRAINFO,
                                  wanted, i, i + MAX_DL_PER_REQUEST,
                PDS_RETRY_IF_NO_SERVERS|PDS_NO_EXISTING_SERVERDESC_FETCH);
  }

  smartlist_free(wanted);
}

/** True iff, the last time we checked whether we had enough directory info
 * to build circuits, the answer was "yes". */
static int have_min_dir_info = 0;
/** True iff enough has changed since the last time we checked whether we had
 * enough directory info to build circuits that our old answer can no longer
 * be trusted. */
static int need_to_update_have_min_dir_info = 1;
/** String describing what we're missing before we have enough directory
 * info. */
static char dir_info_status[128] = "";

/** Return true iff we have enough networkstatus and router information to
 * start building circuits.  Right now, this means "more than half the
 * networkstatus documents, and at least 1/4 of expected routers." */
//XXX should consider whether we have enough exiting nodes here.
int
router_have_minimum_dir_info(void)
{
  if (PREDICT_UNLIKELY(need_to_update_have_min_dir_info)) {
    update_router_have_minimum_dir_info();
    need_to_update_have_min_dir_info = 0;
  }
  return have_min_dir_info;
}

/** Called when our internal view of the directory has changed.  This can be
 * when the authorities change, networkstatuses change, the list of routerdescs
 * changes, or number of running routers changes.
 */
void
router_dir_info_changed(void)
{
  need_to_update_have_min_dir_info = 1;
  rend_hsdir_routers_changed();
}

/** Return a string describing what we're missing before we have enough
 * directory info. */
const char *
get_dir_info_status_string(void)
{
  return dir_info_status;
}

/** Iterate over the servers listed in <b>consensus</b>, and count how many of
 * them seem like ones we'd use, and how many of <em>those</em> we have
 * descriptors for.  Store the former in *<b>num_usable</b> and the latter in
 * *<b>num_present</b>.  If <b>in_set</b> is non-NULL, only consider those
 * routers in <b>in_set</b>.  If <b>exit_only</b> is true, only consider nodes
 * with the Exit flag.
 */
static void
count_usable_descriptors(int *num_present, int *num_usable,
                         const networkstatus_t *consensus,
                         const or_options_t *options, time_t now,
                         routerset_t *in_set, int exit_only)
{
  const int md = (consensus->flavor == FLAV_MICRODESC);
  *num_present = 0, *num_usable=0;

  SMARTLIST_FOREACH_BEGIN(consensus->routerstatus_list, routerstatus_t *, rs)
    {
       if (exit_only && ! rs->is_exit)
         continue;
       if (in_set && ! routerset_contains_routerstatus(in_set, rs, -1))
         continue;
       if (client_would_use_router(rs, now, options)) {
         const char * const digest = rs->descriptor_digest;
         int present;
         ++*num_usable; /* the consensus says we want it. */
         if (md)
           present = NULL != microdesc_cache_lookup_by_digest256(NULL, digest);
         else
           present = NULL != router_get_by_descriptor_digest(digest);
         if (present) {
           /* we have the descriptor listed in the consensus. */
           ++*num_present;
         }
       }
     }
  SMARTLIST_FOREACH_END(rs);

  log_debug(LD_DIR, "%d usable, %d present.", *num_usable, *num_present);
}

/** We just fetched a new set of descriptors. Compute how far through
 * the "loading descriptors" bootstrapping phase we are, so we can inform
 * the controller of our progress. */
int
count_loading_descriptors_progress(void)
{
  int num_present = 0, num_usable=0;
  time_t now = time(NULL);
  const networkstatus_t *consensus =
    networkstatus_get_reasonably_live_consensus(now,usable_consensus_flavor());
  double fraction;

  if (!consensus)
    return 0; /* can't count descriptors if we have no list of them */

  count_usable_descriptors(&num_present, &num_usable,
                           consensus, get_options(), now, NULL, 0);

  if (num_usable == 0)
    return 0; /* don't div by 0 */
  fraction = num_present / (num_usable/4.);
  if (fraction > 1.0)
    return 0; /* it's not the number of descriptors holding us back */
  return BOOTSTRAP_STATUS_LOADING_DESCRIPTORS + (int)
    (fraction*(BOOTSTRAP_STATUS_CONN_OR-1 -
               BOOTSTRAP_STATUS_LOADING_DESCRIPTORS));
}

/** Change the value of have_min_dir_info, setting it true iff we have enough
 * network and router information to build circuits.  Clear the value of
 * need_to_update_have_min_dir_info. */
static void
update_router_have_minimum_dir_info(void)
{
  int num_present = 0, num_usable=0;
  int num_exit_present = 0, num_exit_usable = 0;
  time_t now = time(NULL);
  int res;
  const or_options_t *options = get_options();
  const networkstatus_t *consensus =
    networkstatus_get_reasonably_live_consensus(now,usable_consensus_flavor());
  int using_md;

  if (!consensus) {
    if (!networkstatus_get_latest_consensus())
      strlcpy(dir_info_status, "We have no usable consensus.",
              sizeof(dir_info_status));
    else
      strlcpy(dir_info_status, "We have no recent usable consensus.",
              sizeof(dir_info_status));
    res = 0;
    goto done;
  }

  if (should_delay_dir_fetches(get_options())) {
    log_notice(LD_DIR, "no known bridge descriptors running yet; stalling");
    strlcpy(dir_info_status, "No live bridge descriptors.",
            sizeof(dir_info_status));
    res = 0;
    goto done;
  }

  using_md = consensus->flavor == FLAV_MICRODESC;

  count_usable_descriptors(&num_present, &num_usable, consensus, options, now,
                           NULL, 0);
  count_usable_descriptors(&num_exit_present, &num_exit_usable,
                           consensus, options, now, options->ExitNodes, 1);

/* What fraction of desired server descriptors do we need before we will
 * build circuits? */
#define FRAC_USABLE_NEEDED .75
/* What fraction of desired _exit_ server descriptors do we need before we
 * will build circuits? */
#define FRAC_EXIT_USABLE_NEEDED .5

  if (num_present < num_usable * FRAC_USABLE_NEEDED) {
    tor_snprintf(dir_info_status, sizeof(dir_info_status),
                 "We have only %d/%d usable %sdescriptors.",
                 num_present, num_usable, using_md ? "micro" : "");
    res = 0;
    control_event_bootstrap(BOOTSTRAP_STATUS_REQUESTING_DESCRIPTORS, 0);
    goto done;
  } else if (num_present < 2) {
    tor_snprintf(dir_info_status, sizeof(dir_info_status),
                 "Only %d %sdescriptor%s here and believed reachable!",
                 num_present, using_md ? "micro" : "", num_present ? "" : "s");
    res = 0;
    goto done;
  } else if (num_exit_present < num_exit_usable * FRAC_EXIT_USABLE_NEEDED) {
    tor_snprintf(dir_info_status, sizeof(dir_info_status),
                 "We have only %d/%d usable exit node descriptors.",
                 num_exit_present, num_exit_usable);
    res = 0;
    control_event_bootstrap(BOOTSTRAP_STATUS_REQUESTING_DESCRIPTORS, 0);
    goto done;
  }

  /* Check for entry nodes. */
  if (options->EntryNodes) {
    count_usable_descriptors(&num_present, &num_usable, consensus, options,
                             now, options->EntryNodes, 0);

    if (!num_usable || !num_present) {
      tor_snprintf(dir_info_status, sizeof(dir_info_status),
                   "We have only %d/%d usable entry node %sdescriptors.",
                   num_present, num_usable, using_md?"micro":"");
      res = 0;
      goto done;
    }
  }

  res = 1;

 done:
  if (res && !have_min_dir_info) {
    log(LOG_NOTICE, LD_DIR,
        "We now have enough directory information to build circuits.");
    control_event_client_status(LOG_NOTICE, "ENOUGH_DIR_INFO");
    control_event_bootstrap(BOOTSTRAP_STATUS_CONN_OR, 0);
  }
  if (!res && have_min_dir_info) {
    int quiet = directory_too_idle_to_fetch_descriptors(options, now);
    log(quiet ? LOG_INFO : LOG_NOTICE, LD_DIR,
        "Our directory information is no longer up-to-date "
        "enough to build circuits: %s", dir_info_status);

    /* a) make us log when we next complete a circuit, so we know when Tor
     * is back up and usable, and b) disable some activities that Tor
     * should only do while circuits are working, like reachability tests
     * and fetching bridge descriptors only over circuits. */
    can_complete_circuit = 0;

    control_event_client_status(LOG_NOTICE, "NOT_ENOUGH_DIR_INFO");
  }
  have_min_dir_info = res;
  need_to_update_have_min_dir_info = 0;
}

/** Reset the descriptor download failure count on all routers, so that we
 * can retry any long-failed routers immediately.
 */
void
router_reset_descriptor_download_failures(void)
{
  networkstatus_reset_download_failures();
  last_descriptor_download_attempted = 0;
  if (!routerlist)
    return;
  SMARTLIST_FOREACH(routerlist->routers, routerinfo_t *, ri,
  {
    download_status_reset(&ri->cache_info.ei_dl_status);
  });
  SMARTLIST_FOREACH(routerlist->old_routers, signed_descriptor_t *, sd,
  {
    download_status_reset(&sd->ei_dl_status);
  });
}

/** Any changes in a router descriptor's publication time larger than this are
 * automatically non-cosmetic. */
#define ROUTER_MAX_COSMETIC_TIME_DIFFERENCE (2*60*60)

/** We allow uptime to vary from how much it ought to be by this much. */
#define ROUTER_ALLOW_UPTIME_DRIFT (6*60*60)

/** Return true iff the only differences between r1 and r2 are such that
 * would not cause a recent (post 0.1.1.6) dirserver to republish.
 */
int
router_differences_are_cosmetic(const routerinfo_t *r1, const routerinfo_t *r2)
{
  time_t r1pub, r2pub;
  long time_difference;
  tor_assert(r1 && r2);

  /* r1 should be the one that was published first. */
  if (r1->cache_info.published_on > r2->cache_info.published_on) {
    const routerinfo_t *ri_tmp = r2;
    r2 = r1;
    r1 = ri_tmp;
  }

  /* If any key fields differ, they're different. */
  if (strcasecmp(r1->address, r2->address) ||
      strcasecmp(r1->nickname, r2->nickname) ||
      r1->or_port != r2->or_port ||
      r1->dir_port != r2->dir_port ||
      r1->purpose != r2->purpose ||
      crypto_pk_cmp_keys(r1->onion_pkey, r2->onion_pkey) ||
      crypto_pk_cmp_keys(r1->identity_pkey, r2->identity_pkey) ||
      strcasecmp(r1->platform, r2->platform) ||
      (r1->contact_info && !r2->contact_info) || /* contact_info is optional */
      (!r1->contact_info && r2->contact_info) ||
      (r1->contact_info && r2->contact_info &&
       strcasecmp(r1->contact_info, r2->contact_info)) ||
      r1->is_hibernating != r2->is_hibernating ||
      cmp_addr_policies(r1->exit_policy, r2->exit_policy))
    return 0;
  if ((r1->declared_family == NULL) != (r2->declared_family == NULL))
    return 0;
  if (r1->declared_family && r2->declared_family) {
    int i, n;
    if (smartlist_len(r1->declared_family)!=smartlist_len(r2->declared_family))
      return 0;
    n = smartlist_len(r1->declared_family);
    for (i=0; i < n; ++i) {
      if (strcasecmp(smartlist_get(r1->declared_family, i),
                     smartlist_get(r2->declared_family, i)))
        return 0;
    }
  }

  /* Did bandwidth change a lot? */
  if ((r1->bandwidthcapacity < r2->bandwidthcapacity/2) ||
      (r2->bandwidthcapacity < r1->bandwidthcapacity/2))
    return 0;

  /* Did the bandwidthrate or bandwidthburst change? */
  if ((r1->bandwidthrate != r2->bandwidthrate) ||
      (r1->bandwidthburst != r2->bandwidthburst))
    return 0;

  /* Did more than 12 hours pass? */
  if (r1->cache_info.published_on + ROUTER_MAX_COSMETIC_TIME_DIFFERENCE
      < r2->cache_info.published_on)
    return 0;

  /* Did uptime fail to increase by approximately the amount we would think,
   * give or take some slop? */
  r1pub = r1->cache_info.published_on;
  r2pub = r2->cache_info.published_on;
  time_difference = labs(r2->uptime - (r1->uptime + (r2pub - r1pub)));
  if (time_difference > ROUTER_ALLOW_UPTIME_DRIFT &&
      time_difference > r1->uptime * .05 &&
      time_difference > r2->uptime * .05)
    return 0;

  /* Otherwise, the difference is cosmetic. */
  return 1;
}

/** Check whether <b>ri</b> (a.k.a. sd) is a router compatible with the
 * extrainfo document
 * <b>ei</b>.  If no router is compatible with <b>ei</b>, <b>ei</b> should be
 * dropped.  Return 0 for "compatible", return 1 for "reject, and inform
 * whoever uploaded <b>ei</b>, and return -1 for "reject silently.".  If
 * <b>msg</b> is present, set *<b>msg</b> to a description of the
 * incompatibility (if any).
 **/
int
routerinfo_incompatible_with_extrainfo(const routerinfo_t *ri,
                                       extrainfo_t *ei,
                                       signed_descriptor_t *sd,
                                       const char **msg)
{
  int digest_matches, r=1;
  tor_assert(ri);
  tor_assert(ei);
  if (!sd)
    sd = (signed_descriptor_t*)&ri->cache_info;

  if (ei->bad_sig) {
    if (msg) *msg = "Extrainfo signature was bad, or signed with wrong key.";
    return 1;
  }

  digest_matches = tor_memeq(ei->cache_info.signed_descriptor_digest,
                           sd->extra_info_digest, DIGEST_LEN);

  /* The identity must match exactly to have been generated at the same time
   * by the same router. */
  if (tor_memneq(ri->cache_info.identity_digest,
                 ei->cache_info.identity_digest,
                 DIGEST_LEN)) {
    if (msg) *msg = "Extrainfo nickname or identity did not match routerinfo";
    goto err; /* different servers */
  }

  if (ei->pending_sig) {
    char signed_digest[128];
    if (crypto_pk_public_checksig(ri->identity_pkey,
                       signed_digest, sizeof(signed_digest),
                       ei->pending_sig, ei->pending_sig_len) != DIGEST_LEN ||
        tor_memneq(signed_digest, ei->cache_info.signed_descriptor_digest,
               DIGEST_LEN)) {
      ei->bad_sig = 1;
      tor_free(ei->pending_sig);
      if (msg) *msg = "Extrainfo signature bad, or signed with wrong key";
      goto err; /* Bad signature, or no match. */
    }

    ei->cache_info.send_unencrypted = ri->cache_info.send_unencrypted;
    tor_free(ei->pending_sig);
  }

  if (ei->cache_info.published_on < sd->published_on) {
    if (msg) *msg = "Extrainfo published time did not match routerdesc";
    goto err;
  } else if (ei->cache_info.published_on > sd->published_on) {
    if (msg) *msg = "Extrainfo published time did not match routerdesc";
    r = -1;
    goto err;
  }

  if (!digest_matches) {
    if (msg) *msg = "Extrainfo digest did not match value from routerdesc";
    goto err; /* Digest doesn't match declared value. */
  }

  return 0;
 err:
  if (digest_matches) {
    /* This signature was okay, and the digest was right: This is indeed the
     * corresponding extrainfo.  But insanely, it doesn't match the routerinfo
     * that lists it.  Don't try to fetch this one again. */
    sd->extrainfo_is_bogus = 1;
  }

  return r;
}

/** Assert that the internal representation of <b>rl</b> is
 * self-consistent. */
void
routerlist_assert_ok(const routerlist_t *rl)
{
  routerinfo_t *r2;
  signed_descriptor_t *sd2;
  if (!rl)
    return;
  SMARTLIST_FOREACH_BEGIN(rl->routers, routerinfo_t *, r) {
    r2 = rimap_get(rl->identity_map, r->cache_info.identity_digest);
    tor_assert(r == r2);
    sd2 = sdmap_get(rl->desc_digest_map,
                    r->cache_info.signed_descriptor_digest);
    tor_assert(&(r->cache_info) == sd2);
    tor_assert(r->cache_info.routerlist_index == r_sl_idx);
    /* XXXX
     *
     *   Hoo boy.  We need to fix this one, and the fix is a bit tricky, so
     * commenting this out is just a band-aid.
     *
     *   The problem is that, although well-behaved router descriptors
     * should never have the same value for their extra_info_digest, it's
     * possible for ill-behaved routers to claim whatever they like there.
     *
     *   The real answer is to trash desc_by_eid_map and instead have
     * something that indicates for a given extra-info digest we want,
     * what its download status is.  We'll do that as a part of routerlist
     * refactoring once consensus directories are in.  For now,
     * this rep violation is probably harmless: an adversary can make us
     * reset our retry count for an extrainfo, but that's not the end
     * of the world.  Changing the representation in 0.2.0.x would just
     * destabilize the codebase.
    if (!tor_digest_is_zero(r->cache_info.extra_info_digest)) {
      signed_descriptor_t *sd3 =
        sdmap_get(rl->desc_by_eid_map, r->cache_info.extra_info_digest);
      tor_assert(sd3 == &(r->cache_info));
    }
    */
  } SMARTLIST_FOREACH_END(r);
  SMARTLIST_FOREACH_BEGIN(rl->old_routers, signed_descriptor_t *, sd) {
    r2 = rimap_get(rl->identity_map, sd->identity_digest);
    tor_assert(sd != &(r2->cache_info));
    sd2 = sdmap_get(rl->desc_digest_map, sd->signed_descriptor_digest);
    tor_assert(sd == sd2);
    tor_assert(sd->routerlist_index == sd_sl_idx);
    /* XXXX see above.
    if (!tor_digest_is_zero(sd->extra_info_digest)) {
      signed_descriptor_t *sd3 =
        sdmap_get(rl->desc_by_eid_map, sd->extra_info_digest);
      tor_assert(sd3 == sd);
    }
    */
  } SMARTLIST_FOREACH_END(sd);

  RIMAP_FOREACH(rl->identity_map, d, r) {
    tor_assert(tor_memeq(r->cache_info.identity_digest, d, DIGEST_LEN));
  } DIGESTMAP_FOREACH_END;
  SDMAP_FOREACH(rl->desc_digest_map, d, sd) {
    tor_assert(tor_memeq(sd->signed_descriptor_digest, d, DIGEST_LEN));
  } DIGESTMAP_FOREACH_END;
  SDMAP_FOREACH(rl->desc_by_eid_map, d, sd) {
    tor_assert(!tor_digest_is_zero(d));
    tor_assert(sd);
    tor_assert(tor_memeq(sd->extra_info_digest, d, DIGEST_LEN));
  } DIGESTMAP_FOREACH_END;
  EIMAP_FOREACH(rl->extra_info_map, d, ei) {
    signed_descriptor_t *sd;
    tor_assert(tor_memeq(ei->cache_info.signed_descriptor_digest,
                       d, DIGEST_LEN));
    sd = sdmap_get(rl->desc_by_eid_map,
                   ei->cache_info.signed_descriptor_digest);
    // tor_assert(sd); // XXXX see above
    if (sd) {
      tor_assert(tor_memeq(ei->cache_info.signed_descriptor_digest,
                         sd->extra_info_digest, DIGEST_LEN));
    }
  } DIGESTMAP_FOREACH_END;
}

/** Allocate and return a new string representing the contact info
 * and platform string for <b>router</b>,
 * surrounded by quotes and using standard C escapes.
 *
 * THIS FUNCTION IS NOT REENTRANT.  Don't call it from outside the main
 * thread.  Also, each call invalidates the last-returned value, so don't
 * try log_warn(LD_GENERAL, "%s %s", esc_router_info(a), esc_router_info(b));
 *
 * If <b>router</b> is NULL, it just frees its internal memory and returns.
 */
const char *
esc_router_info(const routerinfo_t *router)
{
  static char *info=NULL;
  char *esc_contact, *esc_platform;
  tor_free(info);

  if (!router)
    return NULL; /* we're exiting; just free the memory we use */

  esc_contact = esc_for_log(router->contact_info);
  esc_platform = esc_for_log(router->platform);

  tor_asprintf(&info, "Contact %s, Platform %s", esc_contact, esc_platform);
  tor_free(esc_contact);
  tor_free(esc_platform);

  return info;
}

/** Helper for sorting: compare two routerinfos by their identity
 * digest. */
static int
_compare_routerinfo_by_id_digest(const void **a, const void **b)
{
  routerinfo_t *first = *(routerinfo_t **)a, *second = *(routerinfo_t **)b;
  return fast_memcmp(first->cache_info.identity_digest,
                second->cache_info.identity_digest,
                DIGEST_LEN);
}

/** Sort a list of routerinfo_t in ascending order of identity digest. */
void
routers_sort_by_identity(smartlist_t *routers)
{
  smartlist_sort(routers, _compare_routerinfo_by_id_digest);
}

/** A routerset specifies constraints on a set of possible routerinfos, based
 * on their names, identities, or addresses.  It is optimized for determining
 * whether a router is a member or not, in O(1+P) time, where P is the number
 * of address policy constraints. */
struct routerset_t {
  /** A list of strings for the elements of the policy.  Each string is either
   * a nickname, a hexadecimal identity fingerprint, or an address policy.  A
   * router belongs to the set if its nickname OR its identity OR its address
   * matches an entry here. */
  smartlist_t *list;
  /** A map from lowercase nicknames of routers in the set to (void*)1 */
  strmap_t *names;
  /** A map from identity digests routers in the set to (void*)1 */
  digestmap_t *digests;
  /** An address policy for routers in the set.  For implementation reasons,
   * a router belongs to the set if it is _rejected_ by this policy. */
  smartlist_t *policies;

  /** A human-readable description of what this routerset is for.  Used in
   * log messages. */
  char *description;

  /** A list of the country codes in this set. */
  smartlist_t *country_names;
  /** Total number of countries we knew about when we built <b>countries</b>.*/
  int n_countries;
  /** Bit array mapping the return value of geoip_get_country() to 1 iff the
   * country is a member of this routerset.  Note that we MUST call
   * routerset_refresh_countries() whenever the geoip country list is
   * reloaded. */
  bitarray_t *countries;
};

/** Return a new empty routerset. */
routerset_t *
routerset_new(void)
{
  routerset_t *result = tor_malloc_zero(sizeof(routerset_t));
  result->list = smartlist_new();
  result->names = strmap_new();
  result->digests = digestmap_new();
  result->policies = smartlist_new();
  result->country_names = smartlist_new();
  return result;
}

/** If <b>c</b> is a country code in the form {cc}, return a newly allocated
 * string holding the "cc" part.  Else, return NULL. */
static char *
routerset_get_countryname(const char *c)
{
  char *country;

  if (strlen(c) < 4 || c[0] !='{' || c[3] !='}')
    return NULL;

  country = tor_strndup(c+1, 2);
  tor_strlower(country);
  return country;
}

/** Update the routerset's <b>countries</b> bitarray_t. Called whenever
 * the GeoIP database is reloaded.
 */
void
routerset_refresh_countries(routerset_t *target)
{
  int cc;
  bitarray_free(target->countries);

  if (!geoip_is_loaded()) {
    target->countries = NULL;
    target->n_countries = 0;
    return;
  }
  target->n_countries = geoip_get_n_countries();
  target->countries = bitarray_init_zero(target->n_countries);
  SMARTLIST_FOREACH_BEGIN(target->country_names, const char *, country) {
    cc = geoip_get_country(country);
    if (cc >= 0) {
      tor_assert(cc < target->n_countries);
      bitarray_set(target->countries, cc);
    } else {
      log(LOG_WARN, LD_CONFIG, "Country code '%s' is not recognized.",
          country);
    }
  } SMARTLIST_FOREACH_END(country);
}

/** Parse the string <b>s</b> to create a set of routerset entries, and add
 * them to <b>target</b>.  In log messages, refer to the string as
 * <b>description</b>.  Return 0 on success, -1 on failure.
 *
 * Three kinds of elements are allowed in routersets: nicknames, IP address
 * patterns, and fingerprints.  They may be surrounded by optional space, and
 * must be separated by commas.
 */
int
routerset_parse(routerset_t *target, const char *s, const char *description)
{
  int r = 0;
  int added_countries = 0;
  char *countryname;
  smartlist_t *list = smartlist_new();
  smartlist_split_string(list, s, ",",
                         SPLIT_SKIP_SPACE | SPLIT_IGNORE_BLANK, 0);
  SMARTLIST_FOREACH_BEGIN(list, char *, nick) {
      addr_policy_t *p;
      if (is_legal_hexdigest(nick)) {
        char d[DIGEST_LEN];
        if (*nick == '$')
          ++nick;
        log_debug(LD_CONFIG, "Adding identity %s to %s", nick, description);
        base16_decode(d, sizeof(d), nick, HEX_DIGEST_LEN);
        digestmap_set(target->digests, d, (void*)1);
      } else if (is_legal_nickname(nick)) {
        log_debug(LD_CONFIG, "Adding nickname %s to %s", nick, description);
        strmap_set_lc(target->names, nick, (void*)1);
      } else if ((countryname = routerset_get_countryname(nick)) != NULL) {
        log_debug(LD_CONFIG, "Adding country %s to %s", nick,
                  description);
        smartlist_add(target->country_names, countryname);
        added_countries = 1;
      } else if ((strchr(nick,'.') || strchr(nick, '*')) &&
                 (p = router_parse_addr_policy_item_from_string(
                                     nick, ADDR_POLICY_REJECT))) {
        log_debug(LD_CONFIG, "Adding address %s to %s", nick, description);
        smartlist_add(target->policies, p);
      } else {
        log_warn(LD_CONFIG, "Entry '%s' in %s is misformed.", nick,
                 description);
        r = -1;
        tor_free(nick);
        SMARTLIST_DEL_CURRENT(list, nick);
      }
  } SMARTLIST_FOREACH_END(nick);
  smartlist_add_all(target->list, list);
  smartlist_free(list);
  if (added_countries)
    routerset_refresh_countries(target);
  return r;
}

/** Called when we change a node set, or when we reload the geoip list:
 * recompute all country info in all configuration node sets and in the
 * routerlist. */
void
refresh_all_country_info(void)
{
  const or_options_t *options = get_options();

  if (options->EntryNodes)
    routerset_refresh_countries(options->EntryNodes);
  if (options->ExitNodes)
    routerset_refresh_countries(options->ExitNodes);
  if (options->ExcludeNodes)
    routerset_refresh_countries(options->ExcludeNodes);
  if (options->ExcludeExitNodes)
    routerset_refresh_countries(options->ExcludeExitNodes);
  if (options->_ExcludeExitNodesUnion)
    routerset_refresh_countries(options->_ExcludeExitNodesUnion);

  nodelist_refresh_countries();
}

/** Add all members of the set <b>source</b> to <b>target</b>. */
void
routerset_union(routerset_t *target, const routerset_t *source)
{
  char *s;
  tor_assert(target);
  if (!source || !source->list)
    return;
  s = routerset_to_string(source);
  routerset_parse(target, s, "other routerset");
  tor_free(s);
}

/** Return true iff <b>set</b> lists only nicknames and digests, and includes
 * no IP ranges or countries. */
int
routerset_is_list(const routerset_t *set)
{
  return smartlist_len(set->country_names) == 0 &&
    smartlist_len(set->policies) == 0;
}

/** Return true iff we need a GeoIP IP-to-country database to make sense of
 * <b>set</b>. */
int
routerset_needs_geoip(const routerset_t *set)
{
  return set && smartlist_len(set->country_names);
}

/** Return true iff there are no entries in <b>set</b>. */
int
routerset_is_empty(const routerset_t *set)
{
  return !set || smartlist_len(set->list) == 0;
}

/** Helper.  Return true iff <b>set</b> contains a router based on the other
 * provided fields.  Return higher values for more specific subentries: a
 * single router is more specific than an address range of routers, which is
 * more specific in turn than a country code.
 *
 * (If country is -1, then we take the country
 * from addr.) */
static int
routerset_contains(const routerset_t *set, const tor_addr_t *addr,
                   uint16_t orport,
                   const char *nickname, const char *id_digest,
                   country_t country)
{
  if (!set || !set->list)
    return 0;
  if (nickname && strmap_get_lc(set->names, nickname))
    return 4;
  if (id_digest && digestmap_get(set->digests, id_digest))
    return 4;
  if (addr && compare_tor_addr_to_addr_policy(addr, orport, set->policies)
      == ADDR_POLICY_REJECTED)
    return 3;
  if (set->countries) {
    if (country < 0 && addr)
      country = geoip_get_country_by_ip(tor_addr_to_ipv4h(addr));

    if (country >= 0 && country < set->n_countries &&
        bitarray_is_set(set->countries, country))
      return 2;
  }
  return 0;
}

/** Return true iff we can tell that <b>ei</b> is a member of <b>set</b>. */
int
routerset_contains_extendinfo(const routerset_t *set, const extend_info_t *ei)
{
  return routerset_contains(set,
                            &ei->addr,
                            ei->port,
                            ei->nickname,
                            ei->identity_digest,
                            -1 /*country*/);
}

/** Return true iff <b>ri</b> is in <b>set</b>.  If country is <b>-1</b>, we
 * look up the country. */
int
routerset_contains_router(const routerset_t *set, const routerinfo_t *ri,
                          country_t country)
{
  tor_addr_t addr;
  tor_addr_from_ipv4h(&addr, ri->addr);
  return routerset_contains(set,
                            &addr,
                            ri->or_port,
                            ri->nickname,
                            ri->cache_info.identity_digest,
                            country);
}

/** Return true iff <b>rs</b> is in <b>set</b>.  If country is <b>-1</b>, we
 * look up the country. */
int
routerset_contains_routerstatus(const routerset_t *set,
                                const routerstatus_t *rs,
                                country_t country)
{
  tor_addr_t addr;
  tor_addr_from_ipv4h(&addr, rs->addr);
  return routerset_contains(set,
                            &addr,
                            rs->or_port,
                            rs->nickname,
                            rs->identity_digest,
                            country);
}

/** Return true iff <b>node</b> is in <b>set</b>. */
int
routerset_contains_node(const routerset_t *set, const node_t *node)
{
  if (node->rs)
    return routerset_contains_routerstatus(set, node->rs, node->country);
  else if (node->ri)
    return routerset_contains_router(set, node->ri, node->country);
  else
    return 0;
}

/** Add every known node_t that is a member of <b>routerset</b> to
 * <b>out</b>, but never add any that are part of <b>excludeset</b>.
 * If <b>running_only</b>, only add the running ones. */
void
routerset_get_all_nodes(smartlist_t *out, const routerset_t *routerset,
                        const routerset_t *excludeset, int running_only)
{ /* XXXX MOVE */
  tor_assert(out);
  if (!routerset || !routerset->list)
    return;

  if (routerset_is_list(routerset)) {
    /* No routers are specified by type; all are given by name or digest.
     * we can do a lookup in O(len(routerset)). */
    SMARTLIST_FOREACH(routerset->list, const char *, name, {
        const node_t *node = node_get_by_nickname(name, 1);
        if (node) {
          if (!running_only || node->is_running)
            if (!routerset_contains_node(excludeset, node))
              smartlist_add(out, (void*)node);
        }
    });
  } else {
    /* We need to iterate over the routerlist to get all the ones of the
     * right kind. */
    smartlist_t *nodes = nodelist_get_list();
    SMARTLIST_FOREACH(nodes, const node_t *, node, {
        if (running_only && !node->is_running)
          continue;
        if (routerset_contains_node(routerset, node) &&
            !routerset_contains_node(excludeset, node))
          smartlist_add(out, (void*)node);
    });
  }
}

#if 0
/** Add to <b>target</b> every node_t from <b>source</b> except:
 *
 * 1) Don't add it if <b>include</b> is non-empty and the relay isn't in
 * <b>include</b>; and
 * 2) Don't add it if <b>exclude</b> is non-empty and the relay is
 * excluded in a more specific fashion by <b>exclude</b>.
 * 3) If <b>running_only</b>, don't add non-running routers.
 */
void
routersets_get_node_disjunction(smartlist_t *target,
                           const smartlist_t *source,
                           const routerset_t *include,
                           const routerset_t *exclude, int running_only)
{
  SMARTLIST_FOREACH(source, const node_t *, node, {
    int include_result;
    if (running_only && !node->is_running)
      continue;
    if (!routerset_is_empty(include))
      include_result = routerset_contains_node(include, node);
    else
      include_result = 1;

    if (include_result) {
      int exclude_result = routerset_contains_node(exclude, node);
      if (include_result >= exclude_result)
        smartlist_add(target, (void*)node);
    }
  });
}
#endif

/** Remove every node_t from <b>lst</b> that is in <b>routerset</b>. */
void
routerset_subtract_nodes(smartlist_t *lst, const routerset_t *routerset)
{ /*XXXX MOVE ? */
  tor_assert(lst);
  if (!routerset)
    return;
  SMARTLIST_FOREACH(lst, const node_t *, node, {
      if (routerset_contains_node(routerset, node)) {
        //log_debug(LD_DIR, "Subtracting %s",r->nickname);
        SMARTLIST_DEL_CURRENT(lst, node);
      }
    });
}

/** Return a new string that when parsed by routerset_parse_string() will
 * yield <b>set</b>. */
char *
routerset_to_string(const routerset_t *set)
{
  if (!set || !set->list)
    return tor_strdup("");
  return smartlist_join_strings(set->list, ",", 0, NULL);
}

/** Helper: return true iff old and new are both NULL, or both non-NULL
 * equal routersets. */
int
routerset_equal(const routerset_t *old, const routerset_t *new)
{
  if (routerset_is_empty(old) && routerset_is_empty(new)) {
    /* Two empty sets are equal */
    return 1;
  } else if (routerset_is_empty(old) || routerset_is_empty(new)) {
    /* An empty set is equal to nothing else. */
    return 0;
  }
  tor_assert(old != NULL);
  tor_assert(new != NULL);

  if (smartlist_len(old->list) != smartlist_len(new->list))
    return 0;

  SMARTLIST_FOREACH(old->list, const char *, cp1, {
    const char *cp2 = smartlist_get(new->list, cp1_sl_idx);
    if (strcmp(cp1, cp2))
      return 0;
  });

  return 1;
}

/** Free all storage held in <b>routerset</b>. */
void
routerset_free(routerset_t *routerset)
{
  if (!routerset)
    return;

  SMARTLIST_FOREACH(routerset->list, char *, cp, tor_free(cp));
  smartlist_free(routerset->list);
  SMARTLIST_FOREACH(routerset->policies, addr_policy_t *, p,
                    addr_policy_free(p));
  smartlist_free(routerset->policies);
  SMARTLIST_FOREACH(routerset->country_names, char *, cp, tor_free(cp));
  smartlist_free(routerset->country_names);

  strmap_free(routerset->names, NULL);
  digestmap_free(routerset->digests, NULL);
  bitarray_free(routerset->countries);
  tor_free(routerset);
}

/** Refresh the country code of <b>ri</b>.  This function MUST be called on
 * each router when the GeoIP database is reloaded, and on all new routers. */
void
node_set_country(node_t *node)
{
  if (node->rs)
    node->country = geoip_get_country_by_ip(node->rs->addr);
  else if (node->ri)
    node->country = geoip_get_country_by_ip(node->ri->addr);
  else
    node->country = -1;
}

/** Set the country code of all routers in the routerlist. */
void
nodelist_refresh_countries(void) /* MOVE */
{
  smartlist_t *nodes = nodelist_get_list();
  SMARTLIST_FOREACH(nodes, node_t *, node,
                    node_set_country(node));
}

/** Determine the routers that are responsible for <b>id</b> (binary) and
 * add pointers to those routers' routerstatus_t to <b>responsible_dirs</b>.
 * Return -1 if we're returning an empty smartlist, else return 0.
 */
int
hid_serv_get_responsible_directories(smartlist_t *responsible_dirs,
                                     const char *id)
{
  int start, found, n_added = 0, i;
  networkstatus_t *c = networkstatus_get_latest_consensus();
  if (!c || !smartlist_len(c->routerstatus_list)) {
    log_warn(LD_REND, "We don't have a consensus, so we can't perform v2 "
             "rendezvous operations.");
    return -1;
  }
  tor_assert(id);
  start = networkstatus_vote_find_entry_idx(c, id, &found);
  if (start == smartlist_len(c->routerstatus_list)) start = 0;
  i = start;
  do {
    routerstatus_t *r = smartlist_get(c->routerstatus_list, i);
    if (r->is_hs_dir) {
      smartlist_add(responsible_dirs, r);
      if (++n_added == REND_NUMBER_OF_CONSECUTIVE_REPLICAS)
        return 0;
    }
    if (++i == smartlist_len(c->routerstatus_list))
      i = 0;
  } while (i != start);

  /* Even though we don't have the desired number of hidden service
   * directories, be happy if we got any. */
  return smartlist_len(responsible_dirs) ? 0 : -1;
}

/** Return true if this node is currently acting as hidden service
 * directory, false otherwise. */
int
hid_serv_acting_as_directory(void)
{
  const routerinfo_t *me = router_get_my_routerinfo();
  if (!me)
    return 0;
  if (!get_options()->HidServDirectoryV2) {
    log_info(LD_REND, "We are not acting as hidden service directory, "
                      "because we have not been configured as such.");
    return 0;
  }
  return 1;
}

/** Return true if this node is responsible for storing the descriptor ID
 * in <b>query</b> and false otherwise. */
int
hid_serv_responsible_for_desc_id(const char *query)
{
  const routerinfo_t *me;
  routerstatus_t *last_rs;
  const char *my_id, *last_id;
  int result;
  smartlist_t *responsible;
  if (!hid_serv_acting_as_directory())
    return 0;
  if (!(me = router_get_my_routerinfo()))
    return 0; /* This is redundant, but let's be paranoid. */
  my_id = me->cache_info.identity_digest;
  responsible = smartlist_new();
  if (hid_serv_get_responsible_directories(responsible, query) < 0) {
    smartlist_free(responsible);
    return 0;
  }
  last_rs = smartlist_get(responsible, smartlist_len(responsible)-1);
  last_id = last_rs->identity_digest;
  result = rend_id_is_in_interval(my_id, query, last_id);
  smartlist_free(responsible);
  return result;
}
<|MERGE_RESOLUTION|>--- conflicted
+++ resolved
@@ -1916,15 +1916,9 @@
 smartlist_choose_node_by_bandwidth(smartlist_t *sl,
                                    bandwidth_weight_rule_t rule)
 {
-<<<<<<< HEAD
-  unsigned i;
-=======
   unsigned int i;
   unsigned int i_chosen;
   unsigned int i_has_been_chosen;
-  routerinfo_t *router;
-  routerstatus_t *status=NULL;
->>>>>>> d48cebc5
   int32_t *bandwidths;
   int is_exit;
   int is_guard;
