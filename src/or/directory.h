/* Copyright (c) 2001 Matej Pfajfar.
 * Copyright (c) 2001-2004, Roger Dingledine.
 * Copyright (c) 2004-2006, Roger Dingledine, Nick Mathewson.
 * Copyright (c) 2007-2017, The Tor Project, Inc. */
/* See LICENSE for licensing information */

/**
 * \file directory.h
 * \brief Header file for directory.c.
 **/

#ifndef TOR_DIRECTORY_H
#define TOR_DIRECTORY_H

int directories_have_accepted_server_descriptor(void);
void directory_post_to_dirservers(uint8_t dir_purpose, uint8_t router_purpose,
                                  dirinfo_type_t type, const char *payload,
                                  size_t payload_len, size_t extrainfo_len);
MOCK_DECL(void, directory_get_from_dirserver, (
                          uint8_t dir_purpose,
                          uint8_t router_purpose,
                          const char *resource,
                          int pds_flags,
                          download_want_authority_t want_authority));
void directory_get_from_all_authorities(uint8_t dir_purpose,
                                        uint8_t router_purpose,
                                        const char *resource);

/** Enumeration of ways to connect to a directory server */
typedef enum {
  /** Default: connect over a one-hop Tor circuit. Relays fall back to direct
   * DirPort connections, clients, onion services, and bridges do not */
  DIRIND_ONEHOP=0,
  /** Connect over a multi-hop anonymizing Tor circuit */
  DIRIND_ANONYMOUS=1,
  /** Connect to the DirPort directly */
  DIRIND_DIRECT_CONN,
  /** Connect over a multi-hop anonymizing Tor circuit to our dirport */
  DIRIND_ANON_DIRPORT,
} dir_indirection_t;

int directory_must_use_begindir(const or_options_t *options);

/**
 * A directory_request_t describes the information about a directory request
 * at the client side.  It describes what we're going to ask for, which
 * directory we're going to ask for it, how we're going to contact that
 * directory, and (in some cases) what to do with it when we're done.
 */
typedef struct directory_request_t directory_request_t;
directory_request_t *directory_request_new(uint8_t dir_purpose);
void directory_request_free(directory_request_t *req);
void directory_request_set_or_addr_port(directory_request_t *req,
                                        const tor_addr_port_t *p);
void directory_request_set_dir_addr_port(directory_request_t *req,
                                         const tor_addr_port_t *p);
void directory_request_set_directory_id_digest(directory_request_t *req,
                                               const char *digest);
void directory_request_set_guard_state(directory_request_t *req,
                                       struct circuit_guard_state_t *state);
void directory_request_set_router_purpose(directory_request_t *req,
                                          uint8_t router_purpose);
void directory_request_set_indirection(directory_request_t *req,
                                       dir_indirection_t indirection);
void directory_request_set_resource(directory_request_t *req,
                                    const char *resource);
void directory_request_set_payload(directory_request_t *req,
                                   const char *payload,
                                   size_t payload_len);
void directory_request_set_if_modified_since(directory_request_t *req,
                                             time_t if_modified_since);
void directory_request_set_rend_query(directory_request_t *req,
                                      const rend_data_t *query);

void directory_request_set_routerstatus(directory_request_t *req,
                                        const routerstatus_t *rs);
void directory_request_add_header(directory_request_t *req,
                                  const char *key,
                                  const char *val);
MOCK_DECL(void, directory_initiate_request, (directory_request_t *request));

int parse_http_response(const char *headers, int *code, time_t *date,
                        compress_method_t *compression, char **response);

int connection_dir_is_encrypted(const dir_connection_t *conn);
int connection_dir_reached_eof(dir_connection_t *conn);
int connection_dir_process_inbuf(dir_connection_t *conn);
int connection_dir_finished_flushing(dir_connection_t *conn);
int connection_dir_finished_connecting(dir_connection_t *conn);
void connection_dir_about_to_close(dir_connection_t *dir_conn);

#define DSR_HEX       (1<<0)
#define DSR_BASE64    (1<<1)
#define DSR_DIGEST256 (1<<2)
#define DSR_SORT_UNIQ (1<<3)
int dir_split_resource_into_fingerprints(const char *resource,
                                     smartlist_t *fp_out, int *compressed_out,
                                     int flags);
enum dir_spool_source_t;
int dir_split_resource_into_spoolable(const char *resource,
                                      enum dir_spool_source_t source,
                                      smartlist_t *spool_out,
                                      int *compressed_out,
                                      int flags);
int dir_split_resource_into_fingerprint_pairs(const char *res,
                                              smartlist_t *pairs_out);
char *directory_dump_request_log(void);
void note_request(const char *key, size_t bytes);
int router_supports_extrainfo(const char *identity_digest, int is_authority);

time_t download_status_increment_failure(download_status_t *dls,
                                         int status_code, const char *item,
                                         int server, time_t now);
time_t download_status_increment_attempt(download_status_t *dls,
                                         const char *item,  time_t now);
/** Increment the failure count of the download_status_t <b>dls</b>, with
 * the optional status code <b>sc</b>. */
#define download_status_failed(dls, sc)                                 \
  download_status_increment_failure((dls), (sc), NULL,                  \
                                    dir_server_mode(get_options()), \
                                    time(NULL))

void download_status_reset(download_status_t *dls);
static int download_status_is_ready(download_status_t *dls, time_t now,
                                    int max_failures);
time_t download_status_get_next_attempt_at(const download_status_t *dls);

/** Return true iff, as of <b>now</b>, the resource tracked by <b>dls</b> is
 * ready to get its download reattempted. */
static inline int
download_status_is_ready(download_status_t *dls, time_t now,
                         int max_failures)
{
  /* dls wasn't reset before it was used */
  if (dls->next_attempt_at == 0) {
    download_status_reset(dls);
  }

  if (dls->backoff == DL_SCHED_DETERMINISTIC) {
    /* Deterministic schedules can hit an endpoint; exponential backoff
     * schedules just wait longer and longer. */
    int under_failure_limit = (dls->n_download_failures <= max_failures
                               && dls->n_download_attempts <= max_failures);
    if (!under_failure_limit)
      return 0;
  }
  return download_status_get_next_attempt_at(dls) <= now;
}

static void download_status_mark_impossible(download_status_t *dl);
/** Mark <b>dl</b> as never downloadable. */
static inline void
download_status_mark_impossible(download_status_t *dl)
{
  dl->n_download_failures = IMPOSSIBLE_TO_DOWNLOAD;
  dl->n_download_attempts = IMPOSSIBLE_TO_DOWNLOAD;
}

int download_status_get_n_failures(const download_status_t *dls);
int download_status_get_n_attempts(const download_status_t *dls);

int purpose_needs_anonymity(uint8_t dir_purpose, uint8_t router_purpose,
                            const char *resource);

#ifdef DIRECTORY_PRIVATE

struct get_handler_args_t;
STATIC int handle_get_hs_descriptor_v3(dir_connection_t *conn,
                                       const struct get_handler_args_t *args);
STATIC int directory_handle_command(dir_connection_t *conn);
STATIC char *accept_encoding_header(void);
STATIC int allowed_anonymous_connection_compression_method(compress_method_t);
STATIC void warn_disallowed_anonymous_compression_method(compress_method_t);

#endif

#ifdef TOR_UNIT_TESTS
/* Used only by test_dir.c */

STATIC int parse_http_url(const char *headers, char **url);
STATIC dirinfo_type_t dir_fetch_type(int dir_purpose, int router_purpose,
                                     const char *resource);
MOCK_DECL(STATIC int, directory_handle_command_get,(dir_connection_t *conn,
                                                    const char *headers,
                                                    const char *req_body,
                                                    size_t req_body_len));
MOCK_DECL(STATIC int, directory_handle_command_post,(dir_connection_t *conn,
                                                     const char *headers,
                                                     const char *body,
                                                     size_t body_len));
STATIC int download_status_schedule_get_delay(download_status_t *dls,
                                              const smartlist_t *schedule,
                                              int min_delay, int max_delay,
                                              time_t now);

STATIC int handle_post_hs_descriptor(const char *url, const char *body);

STATIC char* authdir_type_to_string(dirinfo_type_t auth);
STATIC const char * dir_conn_purpose_to_string(int purpose);
STATIC int should_use_directory_guards(const or_options_t *options);
<<<<<<< HEAD
STATIC compression_level_t choose_compression_level(ssize_t n_bytes);
STATIC const smartlist_t *find_dl_schedule(download_status_t *dls,
=======
STATIC zlib_compression_level_t choose_compression_level(ssize_t n_bytes);
STATIC const smartlist_t *find_dl_schedule(const download_status_t *dls,
>>>>>>> 527c0735
                                           const or_options_t *options);
STATIC void find_dl_min_and_max_delay(download_status_t *dls,
                                      const or_options_t *options,
                                      int *min, int *max);
STATIC int next_random_exponential_delay(int delay, int max_delay);

STATIC int parse_hs_version_from_post(const char *url, const char *prefix,
                                      const char **end_pos);

STATIC unsigned parse_accept_encoding_header(const char *h);
#endif

#if defined(TOR_UNIT_TESTS) || defined(DIRECTORY_PRIVATE)
/* Used only by directory.c and test_dir.c */

/* no more than quadruple the previous delay (multiplier + 1) */
#define DIR_DEFAULT_RANDOM_MULTIPLIER (3)
/* no more than triple the previous delay */
#define DIR_TEST_NET_RANDOM_MULTIPLIER (2)

#endif

#endif
<|MERGE_RESOLUTION|>--- conflicted
+++ resolved
@@ -198,13 +198,8 @@
 STATIC char* authdir_type_to_string(dirinfo_type_t auth);
 STATIC const char * dir_conn_purpose_to_string(int purpose);
 STATIC int should_use_directory_guards(const or_options_t *options);
-<<<<<<< HEAD
 STATIC compression_level_t choose_compression_level(ssize_t n_bytes);
-STATIC const smartlist_t *find_dl_schedule(download_status_t *dls,
-=======
-STATIC zlib_compression_level_t choose_compression_level(ssize_t n_bytes);
 STATIC const smartlist_t *find_dl_schedule(const download_status_t *dls,
->>>>>>> 527c0735
                                            const or_options_t *options);
 STATIC void find_dl_min_and_max_delay(download_status_t *dls,
                                       const or_options_t *options,
