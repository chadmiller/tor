/* Copyright (c) 2001-2004, Roger Dingledine.
 * Copyright (c) 2004-2006, Roger Dingledine, Nick Mathewson.
 * Copyright (c) 2007-2019, The Tor Project, Inc. */
/* See LICENSE for licensing information */

#define CONFIG_PRIVATE
#include "core/or/or.h"
#include "app/config/confparse.h"
#include "app/config/config.h"
#include "test/test.h"
#include "lib/geoip/geoip.h"

#define ROUTERSET_PRIVATE
#include "feature/nodelist/routerset.h"
#include "core/mainloop/mainloop.h"
#include "test/log_test_helpers.h"

#include "lib/sandbox/sandbox.h"
#include "lib/memarea/memarea.h"
#include "lib/osinfo/uname.h"
#include "lib/encoding/confline.h"
#include "core/or/policies.h"
#include "test/test_helpers.h"
#include "lib/net/resolve.h"

#ifdef HAVE_SYS_PARAM_H
#include <sys/param.h>
#endif

#define NS_MODULE test_options

typedef struct {
  int severity;
  uint32_t domain;
  char *msg;
} logmsg_t;

static smartlist_t *messages = NULL;

static void
log_cback(int severity, uint32_t domain, const char *msg)
{
  logmsg_t *x = tor_malloc(sizeof(*x));
  x->severity = severity;
  x->domain = domain;
  x->msg = tor_strdup(msg);
  if (!messages)
    messages = smartlist_new();
  smartlist_add(messages, x);
}

static void
setup_log_callback(void)
{
  log_severity_list_t lst;
  memset(&lst, 0, sizeof(lst));
  lst.masks[LOG_ERR - LOG_ERR] = ~0;
  lst.masks[LOG_WARN - LOG_ERR] = ~0;
  lst.masks[LOG_NOTICE - LOG_ERR] = ~0;
  add_callback_log(&lst, log_cback);
  mark_logs_temp();
}

static char *
dump_logs(void)
{
  smartlist_t *msgs;
  char *out;
  if (! messages)
    return tor_strdup("");
  msgs = smartlist_new();
  SMARTLIST_FOREACH_BEGIN(messages, logmsg_t *, x) {
    smartlist_add_asprintf(msgs, "[%s] %s",
                           log_level_to_string(x->severity), x->msg);
  } SMARTLIST_FOREACH_END(x);
  out = smartlist_join_strings(msgs, "", 0, NULL);
  SMARTLIST_FOREACH(msgs, char *, cp, tor_free(cp));
  smartlist_free(msgs);
  return out;
}

static void
clear_log_messages(void)
{
  if (!messages)
    return;
  SMARTLIST_FOREACH(messages, logmsg_t *, m,
                    { tor_free(m->msg); tor_free(m); });
  smartlist_free(messages);
  messages = NULL;
}

#define setup_options(opt,dflt)              \
  do {                                       \
    opt = options_new();                     \
    opt->command = CMD_RUN_TOR;              \
    options_init(opt);                       \
                                             \
    dflt = config_dup(&options_format, opt); \
    clear_log_messages();                    \
  } while (0)

#define VALID_DIR_AUTH "DirAuthority dizum orport=443 v3ident=E8A9C45"  \
  "EDE6D711294FADF8E7951F4DE6CA56B58 194.109.206.212:80 7EA6 EAD6 FD83" \
  " 083C 538F 4403 8BBF A077 587D D755\n"
#define VALID_ALT_BRIDGE_AUTH \
  "AlternateBridgeAuthority dizum orport=443 v3ident=E8A9C45"           \
  "EDE6D711294FADF8E7951F4DE6CA56B58 194.109.206.212:80 7EA6 EAD6 FD83" \
  " 083C 538F 4403 8BBF A077 587D D755\n"
#define VALID_ALT_DIR_AUTH \
  "AlternateDirAuthority dizum orport=443 v3ident=E8A9C45"           \
  "EDE6D711294FADF8E7951F4DE6CA56B58 194.109.206.212:80 7EA6 EAD6 FD83" \
  " 083C 538F 4403 8BBF A077 587D D755\n"

static int
test_options_checklog(const char *configuration, int expect_log_severity,
                      const char *expect_log)
{
  int found = 0, ret = -1;
  char *actual_log = NULL;

  if (messages) {
    SMARTLIST_FOREACH_BEGIN(messages, logmsg_t *, m) {
      if (m->severity == expect_log_severity &&
          strstr(m->msg, expect_log)) {
        found = 1;
        break;
      }
    } SMARTLIST_FOREACH_END(m);
  }
  if (!found) {
    actual_log = dump_logs();
    TT_DIE(("Expected log message [%s] %s from <%s>, but got <%s>.",
            log_level_to_string(expect_log_severity), expect_log,
            configuration, actual_log));
  }
  ret = 0;

 done:
  tor_free(actual_log);
  return ret;
}

static int
test_options_checkmsgs(const char *configuration,
                       const char *expect_errmsg,
                       int expect_log_severity,
                       const char *expect_log,
                       char *msg)
{
  if (expect_errmsg && !msg) {
    TT_DIE(("Expected error message <%s> from <%s>, but got none.",
            expect_errmsg, configuration));
  } else if (expect_errmsg && !strstr(msg, expect_errmsg)) {
    TT_DIE(("Expected error message <%s> from <%s>, but got <%s>.",
            expect_errmsg, configuration, msg));
  } else if (!expect_errmsg && msg) {
    TT_DIE(("Expected no error message from <%s> but got <%s>.",
            configuration, msg));
  }
  if (expect_log) {
    return test_options_checklog(configuration, expect_log_severity,
                                 expect_log);
  }
  return 0;

 done:
  return -1;
}

/* Which phases of config parsing/validation to check for messages/logs */
enum { PH_GETLINES, PH_ASSIGN, PH_VALIDATE };

static void
test_options_validate_impl(const char *configuration,
                           const char *expect_errmsg,
                           int expect_log_severity,
                           const char *expect_log,
                           int phase)
{
  or_options_t *opt=NULL;
  or_options_t *dflt;
  config_line_t *cl=NULL;
  char *msg=NULL;
  int r;

  setup_options(opt, dflt);

  r = config_get_lines(configuration, &cl, 1);
  if (phase == PH_GETLINES) {
    if (test_options_checkmsgs(configuration, expect_errmsg,
                               expect_log_severity,
                               expect_log, msg))
      goto done;
  }
  if (r)
    goto done;

  r = config_assign(&options_format, opt, cl, 0, &msg);
  if (phase == PH_ASSIGN) {
    if (test_options_checkmsgs(configuration, expect_errmsg,
                               expect_log_severity,
                               expect_log, msg))
      goto done;
  }
  tt_int_op((r == 0), OP_EQ, (msg == NULL));
  if (r)
    goto done;

  r = options_validate(NULL, opt, dflt, 0, &msg);
  if (phase == PH_VALIDATE) {
    if (test_options_checkmsgs(configuration, expect_errmsg,
                               expect_log_severity,
                               expect_log, msg))
      goto done;
  }
  tt_int_op((r == 0), OP_EQ, (msg == NULL));

 done:
  escaped(NULL);
  policies_free_all();
  config_free_lines(cl);
  or_options_free(opt);
  or_options_free(dflt);
  tor_free(msg);
  clear_log_messages();
}

#define WANT_ERR(config, msg, ph)                               \
  test_options_validate_impl((config), (msg), 0, NULL, (ph))
#define WANT_LOG(config, severity, msg, ph)                             \
  test_options_validate_impl((config), NULL, (severity), (msg), (ph))
#define WANT_ERR_LOG(config, msg, severity, logmsg, ph)                 \
  test_options_validate_impl((config), (msg), (severity), (logmsg), (ph))
#define OK(config, ph)                                          \
  test_options_validate_impl((config), NULL, 0, NULL, (ph))

static void
test_options_validate(void *arg)
{
  (void)arg;
  setup_log_callback();
  sandbox_disable_getaddrinfo_cache();

  WANT_ERR("ExtORPort 500000", "Invalid ExtORPort", PH_VALIDATE);

  WANT_ERR_LOG("ServerTransportOptions trebuchet",
               "ServerTransportOptions did not parse",
               LOG_WARN, "Too few arguments", PH_VALIDATE);
  OK("ServerTransportOptions trebuchet sling=snappy", PH_VALIDATE);
  OK("ServerTransportOptions trebuchet sling=", PH_VALIDATE);
  WANT_ERR_LOG("ServerTransportOptions trebuchet slingsnappy",
               "ServerTransportOptions did not parse",
               LOG_WARN, "\"slingsnappy\" is not a k=v", PH_VALIDATE);

  WANT_ERR("DirPort 8080\nDirCache 0",
           "DirPort configured but DirCache disabled.", PH_VALIDATE);
  WANT_ERR("BridgeRelay 1\nDirCache 0",
           "We're a bridge but DirCache is disabled.", PH_VALIDATE);

  WANT_ERR_LOG("HeartbeatPeriod 21 snarks",
               "Interval 'HeartbeatPeriod 21 snarks' is malformed or"
               " out of bounds.", LOG_WARN, "Unknown unit 'snarks'.",
               PH_ASSIGN);
  WANT_ERR_LOG("LogTimeGranularity 21 snarks",
               "Msec interval 'LogTimeGranularity 21 snarks' is malformed or"
               " out of bounds.", LOG_WARN, "Unknown unit 'snarks'.",
               PH_ASSIGN);
  OK("HeartbeatPeriod 1 hour", PH_VALIDATE);
  OK("LogTimeGranularity 100 milliseconds", PH_VALIDATE);

  WANT_LOG("ControlSocket \"string with trailing garbage\" bogus", LOG_WARN,
           "Error while parsing configuration: "
           "Excess data after quoted string", PH_GETLINES);
  WANT_LOG("ControlSocket \"bogus escape \\@\"", LOG_WARN,
           "Error while parsing configuration: "
           "Invalid escape sequence in quoted string", PH_GETLINES);

  close_temp_logs();
  clear_log_messages();
  return;
}

#define MEGABYTEIFY(mb) (UINT64_C(mb) << 20)
static void
test_have_enough_mem_for_dircache(void *arg)
{
  (void)arg;
  or_options_t *opt=NULL;
  or_options_t *dflt=NULL;
  config_line_t *cl=NULL;
  char *msg=NULL;
  int r;
  const char *configuration = "ORPort 8080\nDirCache 1", *expect_errmsg;

  setup_options(opt, dflt);
  setup_log_callback();
  (void)dflt;

  r = config_get_lines(configuration, &cl, 1);
  tt_int_op(r, OP_EQ, 0);

  r = config_assign(&options_format, opt, cl, 0, &msg);
  tt_int_op(r, OP_EQ, 0);

  /* 300 MB RAM available, DirCache enabled */
  r = have_enough_mem_for_dircache(opt, MEGABYTEIFY(300), &msg);
  tt_int_op(r, OP_EQ, 0);
  tt_ptr_op(msg, OP_EQ, NULL);

  /* 200 MB RAM available, DirCache enabled */
  r = have_enough_mem_for_dircache(opt, MEGABYTEIFY(200), &msg);
  tt_int_op(r, OP_EQ, -1);
  expect_errmsg = "Being a directory cache (default) with less than ";
  if (!strstr(msg, expect_errmsg)) {
    TT_DIE(("Expected error message <%s> from <%s>, but got <%s>.",
            expect_errmsg, configuration, msg));
  }
  tor_free(msg);

  config_free_lines(cl); cl = NULL;
  configuration = "ORPort 8080\nDirCache 1\nBridgeRelay 1";
  r = config_get_lines(configuration, &cl, 1);
  tt_int_op(r, OP_EQ, 0);

  r = config_assign(&options_format, opt, cl, 0, &msg);
  tt_int_op(r, OP_EQ, 0);

  /* 300 MB RAM available, DirCache enabled, Bridge */
  r = have_enough_mem_for_dircache(opt, MEGABYTEIFY(300), &msg);
  tt_int_op(r, OP_EQ, 0);
  tt_ptr_op(msg, OP_EQ, NULL);

  /* 200 MB RAM available, DirCache enabled, Bridge */
  r = have_enough_mem_for_dircache(opt, MEGABYTEIFY(200), &msg);
  tt_int_op(r, OP_EQ, -1);
  expect_errmsg = "Running a Bridge with less than ";
  if (!strstr(msg, expect_errmsg)) {
    TT_DIE(("Expected error message <%s> from <%s>, but got <%s>.",
            expect_errmsg, configuration, msg));
  }
  tor_free(msg);

  config_free_lines(cl); cl = NULL;
  configuration = "ORPort 8080\nDirCache 0";
  r = config_get_lines(configuration, &cl, 1);
  tt_int_op(r, OP_EQ, 0);

  r = config_assign(&options_format, opt, cl, 0, &msg);
  tt_int_op(r, OP_EQ, 0);

  /* 200 MB RAM available, DirCache disabled */
  r = have_enough_mem_for_dircache(opt, MEGABYTEIFY(200), &msg);
  tt_int_op(r, OP_EQ, 0);
  tt_ptr_op(msg, OP_EQ, NULL);

  /* 300 MB RAM available, DirCache disabled */
  r = have_enough_mem_for_dircache(opt, MEGABYTEIFY(300), &msg);
  tt_int_op(r, OP_EQ, -1);
  expect_errmsg = "DirCache is disabled and we are configured as a ";
  if (!strstr(msg, expect_errmsg)) {
    TT_DIE(("Expected error message <%s> from <%s>, but got <%s>.",
            expect_errmsg, configuration, msg));
  }
  tor_free(msg);

  clear_log_messages();

 done:
  if (msg)
    tor_free(msg);
  or_options_free(dflt);
  or_options_free(opt);
  config_free_lines(cl);
  return;
}

static const char *fixed_get_uname_result = NULL;

static const char *
fixed_get_uname(void)
{
  return fixed_get_uname_result;
}

#define TEST_OPTIONS_OLD_VALUES   "TestingV3AuthInitialVotingInterval 1800\n" \
  "ClientBootstrapConsensusMaxInProgressTries 3\n" \
  "TestingV3AuthInitialVoteDelay 300\n"   \
  "TestingV3AuthInitialDistDelay 300\n" \
  "TestingClientMaxIntervalWithoutRequest 600\n" \
  "TestingDirConnectionMaxStall 600\n" \

#define TEST_OPTIONS_DEFAULT_VALUES TEST_OPTIONS_OLD_VALUES \
  "MaxClientCircuitsPending 1\n"                                        \
  "RendPostPeriod 1000\n"                                               \
  "KeepAlivePeriod 1\n"                                                 \
  "ConnLimit 1\n"                                                       \
  "V3AuthVotingInterval 300\n"                                          \
  "V3AuthVoteDelay 20\n"                                                \
  "V3AuthDistDelay 20\n"                                                \
  "V3AuthNIntervalsValid 3\n"                                           \
  "ClientUseIPv4 1\n"                                                   \
  "VirtualAddrNetworkIPv4 127.192.0.0/10\n"                             \
  "VirtualAddrNetworkIPv6 [FE80::]/10\n"                                \
  "UseEntryGuards 1\n"                                                  \
  "Schedulers Vanilla\n"                                                \
  "ClientDNSRejectInternalAddresses 1\n"

typedef struct {
  or_options_t *old_opt;
  or_options_t *opt;
  or_options_t *def_opt;
} options_test_data_t;

static void free_options_test_data(options_test_data_t *td);

static options_test_data_t *
get_options_test_data(const char *conf)
{
  int rv = -1;
  char *msg = NULL;
  config_line_t *cl=NULL;
  options_test_data_t *result = tor_malloc(sizeof(options_test_data_t));
  result->opt = options_new();
  result->old_opt = options_new();
  result->def_opt = options_new();

  // XXX: Really, all of these options should be set to defaults
  // with options_init(), but about a dozen tests break when I do that.
  // Being kinda lame and just fixing the immedate breakage for now..
  result->opt->ConnectionPadding = -1; // default must be "auto"

  rv = config_get_lines(conf, &cl, 1);
  tt_int_op(rv, OP_EQ, 0);
  rv = config_assign(&options_format, result->opt, cl, 0, &msg);
  if (msg) {
    /* Display the parse error message by comparing it with an empty string */
    tt_str_op(msg, OP_EQ, "");
  }
  tt_int_op(rv, OP_EQ, 0);
  config_free_lines(cl);
  result->opt->LogTimeGranularity = 1;
  result->opt->TokenBucketRefillInterval = 1;
  rv = config_get_lines(TEST_OPTIONS_OLD_VALUES, &cl, 1);
  tt_int_op(rv, OP_EQ, 0);
  rv = config_assign(&options_format, result->def_opt, cl, 0, &msg);
  if (msg) {
    /* Display the parse error message by comparing it with an empty string */
    tt_str_op(msg, OP_EQ, "");
  }
  tt_int_op(rv, OP_EQ, 0);

 done:
  config_free_lines(cl);
  if (rv != 0) {
    free_options_test_data(result);
    result = NULL;
    /* Callers expect a non-NULL result, so just die if we can't provide one.
     */
    tor_assert(0);
  }
  return result;
}

static void
free_options_test_data(options_test_data_t *td)
{
  if (!td) return;
  or_options_free(td->old_opt);
  or_options_free(td->opt);
  or_options_free(td->def_opt);
  tor_free(td);
}

static void
test_options_validate__uname_for_server(void *ignored)
{
  (void)ignored;
  char *msg;

#ifndef _WIN32
  int unset_home_env = 0;
  if (setenv("HOME", "/home/john", 0) == 0)
    unset_home_env = 1;
#endif

  options_test_data_t *tdata = get_options_test_data(
                                      "ORPort 127.0.0.1:5555");
  setup_capture_of_logs(LOG_WARN);

  MOCK(get_uname, fixed_get_uname);
  fixed_get_uname_result = "Windows 95";
  options_validate(tdata->old_opt, tdata->opt, tdata->def_opt, 0, &msg);
  expect_log_msg("Tor is running as a server, but you"
           " are running Windows 95; this probably won't work. See https://www"
           ".torproject.org/docs/faq.html#BestOSForRelay for details.\n");
  tor_free(msg);

  fixed_get_uname_result = "Windows 98";
  mock_clean_saved_logs();
  options_validate(tdata->old_opt, tdata->opt, tdata->def_opt, 0, &msg);
  expect_log_msg("Tor is running as a server, but you"
           " are running Windows 98; this probably won't work. See https://www"
           ".torproject.org/docs/faq.html#BestOSForRelay for details.\n");
  tor_free(msg);

  fixed_get_uname_result = "Windows Me";
  mock_clean_saved_logs();
  options_validate(tdata->old_opt, tdata->opt, tdata->def_opt, 0, &msg);
  expect_log_msg("Tor is running as a server, but you"
           " are running Windows Me; this probably won't work. See https://www"
           ".torproject.org/docs/faq.html#BestOSForRelay for details.\n");
  tor_free(msg);

  fixed_get_uname_result = "Windows 2000";
  mock_clean_saved_logs();
  options_validate(tdata->old_opt, tdata->opt, tdata->def_opt, 0, &msg);
  expect_no_log_entry();
  tor_free(msg);

 done:
  UNMOCK(get_uname);
  free_options_test_data(tdata);
  tor_free(msg);
  teardown_capture_of_logs();
#ifndef _WIN32
  if (unset_home_env)
    unsetenv("HOME");
#endif
}

static void
test_options_validate__outbound_addresses(void *ignored)
{
  (void)ignored;
  int ret;
  char *msg;
  options_test_data_t *tdata = get_options_test_data(
                                    "OutboundBindAddress xxyy!!!sdfaf");

  ret = options_validate(tdata->old_opt, tdata->opt, tdata->def_opt, 0, &msg);
  tt_int_op(ret, OP_EQ, -1);
  tt_str_op(msg, OP_EQ, "Multiple outbound bind addresses configured: "
                        "xxyy!!!sdfaf");

 done:
  free_options_test_data(tdata);
  tor_free(msg);
}

static void
test_options_validate__data_directory(void *ignored)
{
  (void)ignored;
  int ret;
  char *msg;
  options_test_data_t *tdata = get_options_test_data(
                                                "DataDirectory longreallyl"
                                                "ongLONGLONGlongreallylong"
                                                "LONGLONGlongreallylongLON"
                                                "GLONGlongreallylongLONGLO"
                                                "NGlongreallylongLONGLONGl"
                                                "ongreallylongLONGLONGlong"
                                                "reallylongLONGLONGlongrea"
                                                "llylongLONGLONGlongreally"
                                                "longLONGLONGlongreallylon"
                                                "gLONGLONGlongreallylongLO"
                                                "NGLONGlongreallylongLONGL"
                                                "ONGlongreallylongLONGLONG"
                                                "longreallylongLONGLONGlon"
                                                "greallylongLONGLONGlongre"
                                                "allylongLONGLONGlongreall"
                                                "ylongLONGLONGlongreallylo"
                                                "ngLONGLONGlongreallylongL"
                                                "ONGLONGlongreallylongLONG"
                                                "LONG"); // 440 characters

  ret = options_validate(tdata->old_opt, tdata->opt, tdata->def_opt, 0, &msg);
  tt_int_op(ret, OP_EQ, -1);
  tt_str_op(msg, OP_EQ, "Invalid DataDirectory");

 done:
  free_options_test_data(tdata);
  tor_free(msg);
}

static void
test_options_validate__nickname(void *ignored)
{
  (void)ignored;
  int ret;
  char *msg;
  options_test_data_t *tdata = get_options_test_data(
                                        "Nickname ThisNickNameIsABitTooLong");

  ret = options_validate(tdata->old_opt, tdata->opt, tdata->def_opt, 0, &msg);
  tt_int_op(ret, OP_EQ, -1);
  tt_str_op(msg, OP_EQ,
            "Nickname 'ThisNickNameIsABitTooLong', nicknames must be between "
            "1 and 19 characters inclusive, and must contain only the "
            "characters [a-zA-Z0-9].");
  tor_free(msg);

  free_options_test_data(tdata);
  tdata = get_options_test_data("Nickname AMoreValidNick");
  ret = options_validate(tdata->old_opt, tdata->opt, tdata->def_opt, 0, &msg);
  tt_int_op(ret, OP_EQ, -1);
  tt_str_op(msg, OP_EQ, "ConnLimit must be greater than 0, but was set to 0");
  tor_free(msg);

  free_options_test_data(tdata);
  tdata = get_options_test_data("DataDirectory /tmp/somewhere");
  ret = options_validate(tdata->old_opt, tdata->opt, tdata->def_opt, 0, &msg);
  tt_int_op(ret, OP_EQ, -1);
  tt_str_op(msg, OP_EQ, "ConnLimit must be greater than 0, but was set to 0");

 done:
  free_options_test_data(tdata);
  tor_free(msg);
}

static void
test_options_validate__contactinfo(void *ignored)
{
  (void)ignored;
  int ret;
  char *msg;
  options_test_data_t *tdata = get_options_test_data(
                                "ORPort 127.0.0.1:5555");
  setup_capture_of_logs(LOG_DEBUG);
  tdata->opt->ContactInfo = NULL;

  ret = options_validate(tdata->old_opt, tdata->opt, tdata->def_opt, 0, &msg);
  tt_int_op(ret, OP_EQ, -1);
  expect_log_msg(
            "Your ContactInfo config option is not"
            " set. Please consider setting it, so we can contact you if your"
            " server is misconfigured or something else goes wrong.\n");
  tor_free(msg);

  free_options_test_data(tdata);
  tdata = get_options_test_data("ORPort 127.0.0.1:5555\n"
                                "ContactInfo hella@example.org");
  mock_clean_saved_logs();
  ret = options_validate(tdata->old_opt, tdata->opt, tdata->def_opt, 0, &msg);
  tt_int_op(ret, OP_EQ, -1);
  expect_no_log_msg(
            "Your ContactInfo config option is not"
            " set. Please consider setting it, so we can contact you if your"
            " server is misconfigured or something else goes wrong.\n");
  tor_free(msg);

 done:
  teardown_capture_of_logs();
  free_options_test_data(tdata);
  tor_free(msg);
}

static void
test_options_validate__logs(void *ignored)
{
  (void)ignored;
  int ret;
  (void)ret;
  char *msg;
  int orig_quiet_level = quiet_level;
  options_test_data_t *tdata = get_options_test_data("");
  tdata->opt->Logs = NULL;
  tdata->opt->RunAsDaemon = 0;

  ret = options_validate(tdata->old_opt, tdata->opt, tdata->def_opt, 0, &msg);
  tt_str_op(tdata->opt->Logs->key, OP_EQ, "Log");
  tt_str_op(tdata->opt->Logs->value, OP_EQ, "notice stdout");
  tor_free(msg);
  tt_int_op(ret, OP_EQ, -1);

  free_options_test_data(tdata);
  tdata = get_options_test_data("");
  tdata->opt->Logs = NULL;
  tdata->opt->RunAsDaemon = 0;
  quiet_level = 1;
  ret = options_validate(tdata->old_opt, tdata->opt, tdata->def_opt, 0, &msg);
  tt_str_op(tdata->opt->Logs->key, OP_EQ, "Log");
  tt_str_op(tdata->opt->Logs->value, OP_EQ, "warn stdout");
  tor_free(msg);
  tt_int_op(ret, OP_EQ, -1);

  free_options_test_data(tdata);
  tdata = get_options_test_data("");
  tdata->opt->Logs = NULL;
  tdata->opt->RunAsDaemon = 0;
  quiet_level = 2;
  ret = options_validate(tdata->old_opt, tdata->opt, tdata->def_opt, 0, &msg);
  tt_assert(!tdata->opt->Logs);
  tor_free(msg);
  tt_int_op(ret, OP_EQ, -1);

  free_options_test_data(tdata);
  tdata = get_options_test_data("");
  tdata->opt->Logs = NULL;
  tdata->opt->RunAsDaemon = 0;
  ret = options_validate(tdata->old_opt, tdata->opt, tdata->def_opt, 1, &msg);
  tt_assert(!tdata->opt->Logs);
  tor_free(msg);
  tt_int_op(ret, OP_EQ, -1);

  free_options_test_data(tdata);
  tdata = get_options_test_data("");
  tdata->opt->Logs = NULL;
  tdata->opt->RunAsDaemon = 1;
  ret = options_validate(tdata->old_opt, tdata->opt, tdata->def_opt, 0, &msg);
  tt_assert(!tdata->opt->Logs);
  tor_free(msg);
  tt_int_op(ret, OP_EQ, -1);

  free_options_test_data(tdata);
  tdata = get_options_test_data("");
  tdata->opt->RunAsDaemon = 0;
  config_line_t *cl=NULL;
  config_get_lines("Log foo", &cl, 1);
  tdata->opt->Logs = cl;
  ret = options_validate(tdata->old_opt, tdata->opt, tdata->def_opt, 0, &msg);
  tt_int_op((intptr_t)tdata->opt->Logs, OP_EQ, (intptr_t)cl);
  tt_int_op(ret, OP_EQ, -1);

 done:
  quiet_level = orig_quiet_level;
  free_options_test_data(tdata);
  tor_free(msg);
}

/* static config_line_t * */
/* mock_config_line(const char *key, const char *val) */
/* { */
/*   config_line_t *config_line = tor_malloc(sizeof(config_line_t)); */
/*   memset(config_line, 0, sizeof(config_line_t)); */
/*   config_line->key = tor_strdup(key); */
/*   config_line->value = tor_strdup(val); */
/*   return config_line; */
/* } */

static void
test_options_validate__authdir(void *ignored)
{
  (void)ignored;
  int ret;
  char *msg;
  setup_capture_of_logs(LOG_INFO);
  options_test_data_t *tdata = get_options_test_data(
                                 "AuthoritativeDirectory 1\n"
                                 "Address this.should.not!exist!.example.org");

  sandbox_disable_getaddrinfo_cache();

  MOCK(tor_addr_lookup, mock_tor_addr_lookup__fail_on_bad_addrs);
  ret = options_validate(tdata->old_opt, tdata->opt, tdata->def_opt, 0, &msg);
  UNMOCK(tor_addr_lookup);
  tt_int_op(ret, OP_EQ, -1);
  tt_str_op(msg, OP_EQ, "Failed to resolve/guess local address. See logs for"
            " details.");
  expect_log_msg("Could not resolve local Address "
            "'this.should.not!exist!.example.org'. Failing.\n");
  tor_free(msg);

  free_options_test_data(tdata);
  tdata = get_options_test_data("AuthoritativeDirectory 1\n"
                                "Address 100.200.10.1");
  mock_clean_saved_logs();
  ret = options_validate(tdata->old_opt, tdata->opt, tdata->def_opt, 0, &msg);
  tt_int_op(ret, OP_EQ, -1);
  tt_str_op(msg, OP_EQ, "Authoritative directory servers must set "
                        "ContactInfo");
  tor_free(msg);

  free_options_test_data(tdata);
  tdata = get_options_test_data("AuthoritativeDirectory 1\n"
                                "Address 100.200.10.1\n");
  mock_clean_saved_logs();
  ret = options_validate(tdata->old_opt, tdata->opt, tdata->def_opt, 0, &msg);
  tt_int_op(ret, OP_EQ, -1);
  tt_str_op(msg, OP_EQ,
            "Authoritative directory servers must set ContactInfo");
  tor_free(msg);

  free_options_test_data(tdata);
  tdata = get_options_test_data("AuthoritativeDirectory 1\n"
                                "Address 100.200.10.1\n"
                                "TestingTorNetwork 1\n");
  mock_clean_saved_logs();
  ret = options_validate(tdata->old_opt, tdata->opt, tdata->def_opt, 0, &msg);
  tt_int_op(ret, OP_EQ, -1);
  tt_str_op(msg, OP_EQ, "AuthoritativeDir is set, but none of (Bridge/V3)"
            "AuthoritativeDir is set.");
  tor_free(msg);

  free_options_test_data(tdata);
  tdata = get_options_test_data("AuthoritativeDirectory 1\n"
                                "Address 100.200.10.1\n"
                                "ContactInfo hello@hello.com\n");
  mock_clean_saved_logs();
  ret = options_validate(tdata->old_opt, tdata->opt, tdata->def_opt, 0, &msg);
  tt_int_op(ret, OP_EQ, -1);
  tt_str_op(msg, OP_EQ, "AuthoritativeDir is set, but none of (Bridge/V3)"
            "AuthoritativeDir is set.");
  tor_free(msg);

  free_options_test_data(tdata);
  tdata = get_options_test_data("AuthoritativeDirectory 1\n"
                                "Address 100.200.10.1\n"
                                "RecommendedVersions 1.2, 3.14\n"
                                "ContactInfo hello@hello.com\n");
  mock_clean_saved_logs();
  options_validate(tdata->old_opt, tdata->opt, tdata->def_opt, 0, &msg);
  tt_str_op(tdata->opt->RecommendedClientVersions->value, OP_EQ, "1.2, 3.14");
  tt_str_op(tdata->opt->RecommendedServerVersions->value, OP_EQ, "1.2, 3.14");
  tor_free(msg);

  free_options_test_data(tdata);
  tdata = get_options_test_data("AuthoritativeDirectory 1\n"
                                "Address 100.200.10.1\n"
                                "RecommendedVersions 1.2, 3.14\n"
                                "RecommendedClientVersions 25\n"
                                "RecommendedServerVersions 4.18\n"
                                "ContactInfo hello@hello.com\n");
  mock_clean_saved_logs();
  options_validate(tdata->old_opt, tdata->opt, tdata->def_opt, 0, &msg);
  tt_str_op(tdata->opt->RecommendedClientVersions->value, OP_EQ, "25");
  tt_str_op(tdata->opt->RecommendedServerVersions->value, OP_EQ, "4.18");
  tor_free(msg);

  free_options_test_data(tdata);
  tdata = get_options_test_data("AuthoritativeDirectory 1\n"
                                "Address 100.200.10.1\n"
                                "VersioningAuthoritativeDirectory 1\n"
                                "RecommendedVersions 1.2, 3.14\n"
                                "RecommendedClientVersions 25\n"
                                "RecommendedServerVersions 4.18\n"
                                "ContactInfo hello@hello.com\n");
  mock_clean_saved_logs();
  options_validate(tdata->old_opt, tdata->opt, tdata->def_opt, 0, &msg);
  tt_str_op(msg, OP_EQ, "AuthoritativeDir is set, but none of (Bridge/V3)"
            "AuthoritativeDir is set.");
  tor_free(msg);

  free_options_test_data(tdata);
  tdata = get_options_test_data("AuthoritativeDirectory 1\n"
                                "Address 100.200.10.1\n"
                                "VersioningAuthoritativeDirectory 1\n"
                                "RecommendedServerVersions 4.18\n"
                                "ContactInfo hello@hello.com\n");
  mock_clean_saved_logs();
  options_validate(tdata->old_opt, tdata->opt, tdata->def_opt, 0, &msg);
  tt_str_op(msg, OP_EQ, "Versioning authoritative dir servers must set "
            "Recommended*Versions.");
  tor_free(msg);

  free_options_test_data(tdata);
  tdata = get_options_test_data("AuthoritativeDirectory 1\n"
                                "Address 100.200.10.1\n"
                                "VersioningAuthoritativeDirectory 1\n"
                                "RecommendedClientVersions 4.18\n"
                                "ContactInfo hello@hello.com\n");
  mock_clean_saved_logs();
  options_validate(tdata->old_opt, tdata->opt, tdata->def_opt, 0, &msg);
  tt_str_op(msg, OP_EQ, "Versioning authoritative dir servers must set "
            "Recommended*Versions.");
  tor_free(msg);

  free_options_test_data(tdata);
  tdata = get_options_test_data("AuthoritativeDirectory 1\n"
                                "Address 100.200.10.1\n"
                                "UseEntryGuards 1\n"
                                "ContactInfo hello@hello.com\n");
  mock_clean_saved_logs();
  options_validate(tdata->old_opt, tdata->opt, tdata->def_opt, 0, &msg);
  expect_log_msg("Authoritative directory servers "
            "can't set UseEntryGuards. Disabling.\n");
  tt_int_op(tdata->opt->UseEntryGuards, OP_EQ, 0);
  tor_free(msg);

  free_options_test_data(tdata);
  tdata = get_options_test_data("AuthoritativeDirectory 1\n"
                                "Address 100.200.10.1\n"
                                "V3AuthoritativeDir 1\n"
                                "ContactInfo hello@hello.com\n");
  mock_clean_saved_logs();
  options_validate(tdata->old_opt, tdata->opt, tdata->def_opt, 0, &msg);
  expect_log_msg("Authoritative directories always try"
            " to download extra-info documents. Setting DownloadExtraInfo.\n");
  tt_int_op(tdata->opt->DownloadExtraInfo, OP_EQ, 1);
  tor_free(msg);

  free_options_test_data(tdata);
  tdata = get_options_test_data("AuthoritativeDirectory 1\n"
                                "Address 100.200.10.1\n"
                                "DownloadExtraInfo 1\n"
                                "V3AuthoritativeDir 1\n"
                                "ContactInfo hello@hello.com\n");
  mock_clean_saved_logs();
  options_validate(tdata->old_opt, tdata->opt, tdata->def_opt, 0, &msg);
  expect_no_log_msg("Authoritative directories always try"
            " to download extra-info documents. Setting DownloadExtraInfo.\n");
  tt_int_op(tdata->opt->DownloadExtraInfo, OP_EQ, 1);
  tor_free(msg);

  free_options_test_data(tdata);
  tdata = get_options_test_data("AuthoritativeDirectory 1\n"
                                "Address 100.200.10.1\n"
                                "ContactInfo hello@hello.com\n");
  mock_clean_saved_logs();
  options_validate(tdata->old_opt, tdata->opt, tdata->def_opt, 0, &msg);
  tt_str_op(msg, OP_EQ, "AuthoritativeDir is set, but none of (Bridge/V3)"
            "AuthoritativeDir is set.");
  tor_free(msg);

  free_options_test_data(tdata);
  tdata = get_options_test_data("AuthoritativeDirectory 1\n"
                                "Address 100.200.10.1\n"
                                "BridgeAuthoritativeDir 1\n"
                                "ContactInfo hello@hello.com\n"
                                "V3BandwidthsFile non-existent-file\n");
  mock_clean_saved_logs();
  options_validate(tdata->old_opt, tdata->opt, tdata->def_opt, 0, &msg);
  tt_str_op(msg, OP_EQ,
            "Running as authoritative directory, but no DirPort set.");
  tor_free(msg);

  free_options_test_data(tdata);
  tdata = get_options_test_data("AuthoritativeDirectory 1\n"
                                "Address 100.200.10.1\n"
                                "BridgeAuthoritativeDir 1\n"
                                "ContactInfo hello@hello.com\n"
                                "V3BandwidthsFile non-existent-file\n");
  mock_clean_saved_logs();
  options_validate(NULL, tdata->opt, tdata->def_opt, 0, &msg);
  tt_str_op(msg, OP_EQ,
            "Running as authoritative directory, but no DirPort set.");
  tor_free(msg);

  free_options_test_data(tdata);
  tdata = get_options_test_data("AuthoritativeDirectory 1\n"
                                "Address 100.200.10.1\n"
                                "BridgeAuthoritativeDir 1\n"
                                "ContactInfo hello@hello.com\n"
                                "GuardfractionFile non-existent-file\n");
  mock_clean_saved_logs();
  options_validate(tdata->old_opt, tdata->opt, tdata->def_opt, 0, &msg);
  tt_str_op(msg, OP_EQ,
            "Running as authoritative directory, but no DirPort set.");
  tor_free(msg);

  free_options_test_data(tdata);
  tdata = get_options_test_data("AuthoritativeDirectory 1\n"
                                "Address 100.200.10.1\n"
                                "BridgeAuthoritativeDir 1\n"
                                "ContactInfo hello@hello.com\n"
                                "GuardfractionFile non-existent-file\n");
  mock_clean_saved_logs();
  options_validate(NULL, tdata->opt, tdata->def_opt, 0, &msg);
  tt_str_op(msg, OP_EQ,
            "Running as authoritative directory, but no DirPort set.");
  tor_free(msg);

  free_options_test_data(tdata);
  tdata = get_options_test_data("AuthoritativeDirectory 1\n"
                                "Address 100.200.10.1\n"
                                "BridgeAuthoritativeDir 1\n"
                                "ContactInfo hello@hello.com\n");
  mock_clean_saved_logs();
  ret = options_validate(tdata->old_opt, tdata->opt, tdata->def_opt, 0, &msg);
  tt_int_op(ret, OP_EQ, -1);
  tt_str_op(msg, OP_EQ,
            "Running as authoritative directory, but no DirPort set.");
  tor_free(msg);

  free_options_test_data(tdata);
  tdata = get_options_test_data("AuthoritativeDirectory 1\n"
                                "Address 100.200.10.1\n"
                                "DirPort 999\n"
                                "BridgeAuthoritativeDir 1\n"
                                "ContactInfo hello@hello.com\n");
  mock_clean_saved_logs();
  ret = options_validate(tdata->old_opt, tdata->opt, tdata->def_opt, 0, &msg);
  tt_int_op(ret, OP_EQ, -1);
  tt_str_op(msg, OP_EQ,
            "Running as authoritative directory, but no ORPort set.");
  tor_free(msg);

  // TODO: This case can't be reached, since clientonly is used to
  // check when parsing port lines as well.
  /* free_options_test_data(tdata); */
  /* tdata = get_options_test_data("AuthoritativeDirectory 1\n" */
  /*                               "Address 100.200.10.1\n" */
  /*                               "DirPort 999\n" */
  /*                               "ORPort 888\n" */
  /*                               "ClientOnly 1\n" */
  /*                               "BridgeAuthoritativeDir 1\n" */
  /*                               "ContactInfo hello@hello.com\n" ); */
  /* mock_clean_saved_logs(); */
  /* ret = options_validate(tdata->old_opt, tdata->opt, */
  /*                        tdata->def_opt, 0, &msg); */
  /* tt_int_op(ret, OP_EQ, -1); */
  /* tt_str_op(msg, OP_EQ, "Running as authoritative directory, " */
  /*           "but ClientOnly also set."); */

 done:
  teardown_capture_of_logs();
  //  sandbox_free_getaddrinfo_cache();
  free_options_test_data(tdata);
  tor_free(msg);
}

static void
test_options_validate__relay_with_hidden_services(void *ignored)
{
  (void)ignored;
  char *msg;
  setup_capture_of_logs(LOG_DEBUG);
  options_test_data_t *tdata = get_options_test_data(
                                  "ORPort 127.0.0.1:5555\n"
                                  "HiddenServiceDir "
                                  "/Library/Tor/var/lib/tor/hidden_service/\n"
                                  "HiddenServicePort 80 127.0.0.1:8080\n"
                                                     );

  options_validate(tdata->old_opt, tdata->opt, tdata->def_opt, 0, &msg);
  expect_log_msg(
            "Tor is currently configured as a relay and a hidden service. "
            "That's not very secure: you should probably run your hidden servi"
            "ce in a separate Tor process, at least -- see "
            "https://trac.torproject.org/8742\n");

 done:
  teardown_capture_of_logs();
  free_options_test_data(tdata);
  tor_free(msg);
}

// TODO: it doesn't seem possible to hit the case of having no port lines at
// all, since there will be a default created for SocksPort
/* static void */
/* test_options_validate__ports(void *ignored) */
/* { */
/*   (void)ignored; */
/*   int ret; */
/*   char *msg; */
/*   setup_capture_of_logs(LOG_WARN); */
/*   options_test_data_t *tdata = get_options_test_data(""); */
/*   ret = options_validate(tdata->old_opt, tdata->opt, */
/*                          tdata->def_opt, 0, &msg); */
/*   expect_log_msg("SocksPort, TransPort, NATDPort, DNSPort, and ORPort " */
/*           "are all undefined, and there aren't any hidden services " */
/*           "configured. " */
/*           " Tor will still run, but probably won't do anything.\n"); */
/*  done: */
/*   teardown_capture_of_logs(); */
/*   free_options_test_data(tdata); */
/*   tor_free(msg); */
/* } */

static void
test_options_validate__transproxy(void *ignored)
{
  (void)ignored;
  int ret;
  char *msg;
  options_test_data_t *tdata;

#ifdef USE_TRANSPARENT
  // Test default trans proxy
  tdata = get_options_test_data("TransProxyType default\n");

  ret = options_validate(tdata->old_opt, tdata->opt, tdata->def_opt, 0, &msg);
  tt_int_op(ret, OP_EQ, -1);
  tt_int_op(tdata->opt->TransProxyType_parsed, OP_EQ, TPT_DEFAULT);
  tor_free(msg);

  // Test pf-divert trans proxy
  free_options_test_data(tdata);
  tdata = get_options_test_data("TransProxyType pf-divert\n");
  ret = options_validate(tdata->old_opt, tdata->opt, tdata->def_opt, 0, &msg);
  tt_int_op(ret, OP_EQ, -1);

#if !defined(OpenBSD) && !defined( DARWIN )
  tt_str_op(msg, OP_EQ,
          "pf-divert is a OpenBSD-specific and OS X/Darwin-specific feature.");
#else
  tt_int_op(tdata->opt->TransProxyType_parsed, OP_EQ, TPT_PF_DIVERT);
  tt_str_op(msg, OP_EQ, "Cannot use TransProxyType without "
            "any valid TransPort.");
#endif /* !defined(OpenBSD) && !defined( DARWIN ) */
  tor_free(msg);

  // Test tproxy trans proxy
  free_options_test_data(tdata);
  tdata = get_options_test_data("TransProxyType tproxy\n");
  ret = options_validate(tdata->old_opt, tdata->opt, tdata->def_opt, 0, &msg);
  tt_int_op(ret, OP_EQ, -1);

#if !defined(__linux__)
  tt_str_op(msg, OP_EQ, "TPROXY is a Linux-specific feature.");
#else
  tt_int_op(tdata->opt->TransProxyType_parsed, OP_EQ, TPT_TPROXY);
  tt_str_op(msg, OP_EQ, "Cannot use TransProxyType without any valid "
            "TransPort.");
#endif /* !defined(__linux__) */
  tor_free(msg);

  // Test ipfw trans proxy
  free_options_test_data(tdata);
  tdata = get_options_test_data("TransProxyType ipfw\n");
  ret = options_validate(tdata->old_opt, tdata->opt, tdata->def_opt, 0, &msg);
  tt_int_op(ret, OP_EQ, -1);

#ifndef KERNEL_MAY_SUPPORT_IPFW
  tt_str_op(msg, OP_EQ, "ipfw is a FreeBSD-specific and OS X/Darwin-specific "
            "feature.");
#else
  tt_int_op(tdata->opt->TransProxyType_parsed, OP_EQ, TPT_IPFW);
  tt_str_op(msg, OP_EQ, "Cannot use TransProxyType without any valid "
            "TransPort.");
#endif /* !defined(KERNEL_MAY_SUPPORT_IPFW) */
  tor_free(msg);

  // Test unknown trans proxy
  free_options_test_data(tdata);
  tdata = get_options_test_data("TransProxyType non-existent\n");
  ret = options_validate(tdata->old_opt, tdata->opt, tdata->def_opt, 0, &msg);
  tt_int_op(ret, OP_EQ, -1);
  tt_str_op(msg, OP_EQ, "Unrecognized value for TransProxyType");
  tor_free(msg);

  // Test trans proxy success
  free_options_test_data(tdata);
  tdata = NULL;

#if defined(__linux__)
  tdata = get_options_test_data("TransProxyType tproxy\n"
                                "TransPort 127.0.0.1:123\n");
  ret = options_validate(tdata->old_opt, tdata->opt, tdata->def_opt, 0, &msg);
  tt_int_op(ret, OP_EQ, -1);
  tt_str_op(msg, OP_EQ, "ConnLimit must be greater than 0, but was set to 0");
#elif defined(KERNEL_MAY_SUPPORT_IPFW)
  tdata = get_options_test_data("TransProxyType ipfw\n"
                                "TransPort 127.0.0.1:123\n");
  ret = options_validate(tdata->old_opt, tdata->opt, tdata->def_opt, 0, &msg);
  tt_int_op(ret, OP_EQ, -1);
  tt_str_op(msg, OP_EQ, "ConnLimit must be greater than 0, but was set to 0");
  tor_free(msg);
#elif defined(OpenBSD)
  tdata = get_options_test_data("TransProxyType pf-divert\n"
                                "TransPort 127.0.0.1:123\n");
  ret = options_validate(tdata->old_opt, tdata->opt, tdata->def_opt, 0, &msg);
  tt_int_op(ret, OP_EQ, -1);
  tt_str_op(msg, OP_EQ, "ConnLimit must be greater than 0, but was set to 0");
  tor_free(msg);
#elif defined(__NetBSD__)
  tdata = get_options_test_data("TransProxyType default\n"
                                "TransPort 127.0.0.1:123\n");
  ret = options_validate(tdata->old_opt, tdata->opt, tdata->def_opt, 0, &msg);
  tt_int_op(ret, OP_EQ, -1);
  tt_str_op(msg, OP_EQ, "ConnLimit must be greater than 0, but was set to 0");
  tor_free(msg);
#endif /* defined(__linux__) || ... */

  // Assert that a test has run for some TransProxyType
  tt_assert(tdata);

#else /* !(defined(USE_TRANSPARENT)) */
  tdata = get_options_test_data("TransPort 127.0.0.1:555\n");

  ret = options_validate(tdata->old_opt, tdata->opt, tdata->def_opt, 0, &msg);
  tt_int_op(ret, OP_EQ, -1);
  tt_str_op(msg, OP_EQ, "TransPort is disabled in this build.");
  tor_free(msg);
#endif /* defined(USE_TRANSPARENT) */

 done:
  free_options_test_data(tdata);
  tor_free(msg);
}

NS_DECL(country_t, geoip_get_country, (const char *country));

static country_t
NS(geoip_get_country)(const char *countrycode)
{
  (void)countrycode;
  CALLED(geoip_get_country)++;

  return 1;
}

static void
test_options_validate__exclude_nodes(void *ignored)
{
  (void)ignored;

  NS_MOCK(geoip_get_country);

  int ret;
  char *msg;
  setup_capture_of_logs(LOG_WARN);
  options_test_data_t *tdata = get_options_test_data(
                                                  "ExcludeExitNodes {us}\n");

  ret = options_validate(tdata->old_opt, tdata->opt, tdata->def_opt, 0, &msg);
  tt_int_op(ret, OP_EQ, -1);
  tt_int_op(smartlist_len(tdata->opt->ExcludeExitNodesUnion_->list), OP_EQ, 1);
  tt_str_op((char *)
            (smartlist_get(tdata->opt->ExcludeExitNodesUnion_->list, 0)),
            OP_EQ, "{us}");
  tor_free(msg);

  free_options_test_data(tdata);
  tdata = get_options_test_data("ExcludeNodes {cn}\n");
  ret = options_validate(tdata->old_opt, tdata->opt, tdata->def_opt, 0, &msg);
  tt_int_op(ret, OP_EQ, -1);
  tt_int_op(smartlist_len(tdata->opt->ExcludeExitNodesUnion_->list), OP_EQ, 1);
  tt_str_op((char *)
            (smartlist_get(tdata->opt->ExcludeExitNodesUnion_->list, 0)),
            OP_EQ, "{cn}");
  tor_free(msg);

  free_options_test_data(tdata);
  tdata = get_options_test_data("ExcludeNodes {cn}\n"
                                "ExcludeExitNodes {us} {cn}\n");
  ret = options_validate(tdata->old_opt, tdata->opt, tdata->def_opt, 0, &msg);
  tt_int_op(ret, OP_EQ, -1);
  tt_int_op(smartlist_len(tdata->opt->ExcludeExitNodesUnion_->list), OP_EQ, 2);
  tt_str_op((char *)
            (smartlist_get(tdata->opt->ExcludeExitNodesUnion_->list, 0)),
            OP_EQ, "{us} {cn}");
  tt_str_op((char *)
            (smartlist_get(tdata->opt->ExcludeExitNodesUnion_->list, 1)),
            OP_EQ, "{cn}");
  tor_free(msg);

  free_options_test_data(tdata);
  tdata = get_options_test_data("ExcludeNodes {cn}\n"
                                "StrictNodes 1\n");
  mock_clean_saved_logs();
  ret = options_validate(tdata->old_opt, tdata->opt, tdata->def_opt, 0, &msg);
  tt_int_op(ret, OP_EQ, -1);
  expect_log_msg(
            "You have asked to exclude certain relays from all positions "
            "in your circuits. Expect hidden services and other Tor "
            "features to be broken in unpredictable ways.\n");
  tor_free(msg);

  free_options_test_data(tdata);
  tdata = get_options_test_data("ExcludeNodes {cn}\n");
  mock_clean_saved_logs();
  ret = options_validate(tdata->old_opt, tdata->opt, tdata->def_opt, 0, &msg);
  tt_int_op(ret, OP_EQ, -1);
  expect_no_log_msg(
            "You have asked to exclude certain relays from all positions "
            "in your circuits. Expect hidden services and other Tor "
            "features to be broken in unpredictable ways.\n");
  tor_free(msg);

 done:
  NS_UNMOCK(geoip_get_country);
  teardown_capture_of_logs();
  free_options_test_data(tdata);
  tor_free(msg);
}

static void
test_options_validate__node_families(void *ignored)
{
  (void)ignored;
  int ret;
  char *msg;
  options_test_data_t *tdata = get_options_test_data(
                                     "NodeFamily flux, flax\n"
                                     "NodeFamily somewhere\n");

  ret = options_validate(tdata->old_opt, tdata->opt, tdata->def_opt, 0, &msg);
  tt_int_op(ret, OP_EQ, -1);
  tt_assert(tdata->opt->NodeFamilySets);
  tt_int_op(smartlist_len(tdata->opt->NodeFamilySets), OP_EQ, 2);
  tt_str_op((char *)(smartlist_get(
    ((routerset_t *)smartlist_get(tdata->opt->NodeFamilySets, 0))->list, 0)),
            OP_EQ, "flux");
  tt_str_op((char *)(smartlist_get(
    ((routerset_t *)smartlist_get(tdata->opt->NodeFamilySets, 0))->list, 1)),
            OP_EQ, "flax");
  tt_str_op((char *)(smartlist_get(
    ((routerset_t *)smartlist_get(tdata->opt->NodeFamilySets, 1))->list, 0)),
            OP_EQ, "somewhere");
  tor_free(msg);

  free_options_test_data(tdata);
  tdata = get_options_test_data("");

  ret = options_validate(tdata->old_opt, tdata->opt, tdata->def_opt, 0, &msg);
  tt_int_op(ret, OP_EQ, -1);
  tt_assert(!tdata->opt->NodeFamilySets);
  tor_free(msg);

  free_options_test_data(tdata);
  tdata = get_options_test_data("NodeFamily !flux\n");

  ret = options_validate(tdata->old_opt, tdata->opt, tdata->def_opt, 0, &msg);
  tt_int_op(ret, OP_EQ, -1);
  tt_assert(tdata->opt->NodeFamilySets);
  tt_int_op(smartlist_len(tdata->opt->NodeFamilySets), OP_EQ, 0);
  tor_free(msg);

 done:
  free_options_test_data(tdata);
  tor_free(msg);
}

static void
test_options_validate__token_bucket(void *ignored)
{
  (void)ignored;
  int ret;
  char *msg;
  options_test_data_t *tdata = get_options_test_data("");

  tdata->opt->TokenBucketRefillInterval = 0;
  ret = options_validate(tdata->old_opt, tdata->opt, tdata->def_opt, 0, &msg);
  tt_int_op(ret, OP_EQ, -1);
  tt_str_op(msg, OP_EQ,
            "TokenBucketRefillInterval must be between 1 and 1000 inclusive.");
  tor_free(msg);

  tdata->opt->TokenBucketRefillInterval = 1001;
  ret = options_validate(tdata->old_opt, tdata->opt, tdata->def_opt, 0, &msg);
  tt_int_op(ret, OP_EQ, -1);
  tt_str_op(msg, OP_EQ,
            "TokenBucketRefillInterval must be between 1 and 1000 inclusive.");
  tor_free(msg);

 done:
  free_options_test_data(tdata);
  tor_free(msg);
}

static void
test_options_validate__recommended_packages(void *ignored)
{
  (void)ignored;
  int ret;
  char *msg;
  setup_capture_of_logs(LOG_WARN);
  options_test_data_t *tdata = get_options_test_data(
            "RecommendedPackages foo 1.2 http://foo.com sha1=123123123123\n"
            "RecommendedPackages invalid-package-line\n");

  ret = options_validate(tdata->old_opt, tdata->opt, tdata->def_opt, 0, &msg);
  tt_int_op(ret, OP_EQ, -1);
  expect_no_log_msg("Invalid RecommendedPackage line "
            "invalid-package-line will be ignored\n");

 done:
  escaped(NULL); // This will free the leaking memory from the previous escaped
  teardown_capture_of_logs();
  free_options_test_data(tdata);
  tor_free(msg);
}

static void
test_options_validate__fetch_dir(void *ignored)
{
  (void)ignored;
  int ret;
  char *msg;
  options_test_data_t *tdata = get_options_test_data(
                                            "FetchDirInfoExtraEarly 1\n"
                                            "FetchDirInfoEarly 0\n");

  ret = options_validate(tdata->old_opt, tdata->opt, tdata->def_opt, 0, &msg);
  tt_int_op(ret, OP_EQ, -1);
  tt_str_op(msg, OP_EQ, "FetchDirInfoExtraEarly requires that you"
            " also set FetchDirInfoEarly");
  tor_free(msg);

  free_options_test_data(tdata);
  tdata = get_options_test_data("FetchDirInfoExtraEarly 1\n"
                                "FetchDirInfoEarly 1\n");

  ret = options_validate(tdata->old_opt, tdata->opt, tdata->def_opt, 0, &msg);
  tt_int_op(ret, OP_EQ, -1);
  tt_str_op(msg, OP_NE, "FetchDirInfoExtraEarly requires that you"
            " also set FetchDirInfoEarly");
  tor_free(msg);

 done:
  free_options_test_data(tdata);
  tor_free(msg);
}

static void
test_options_validate__conn_limit(void *ignored)
{
  (void)ignored;
  int ret;
  char *msg;
  options_test_data_t *tdata = get_options_test_data(
                                            "ConnLimit 0\n");

  ret = options_validate(tdata->old_opt, tdata->opt, tdata->def_opt, 0, &msg);
  tt_int_op(ret, OP_EQ, -1);
  tt_str_op(msg, OP_EQ, "ConnLimit must be greater than 0, but was set to 0");
  tor_free(msg);

  free_options_test_data(tdata);
  tdata = get_options_test_data("ConnLimit 1\n");

  ret = options_validate(tdata->old_opt, tdata->opt, tdata->def_opt, 0, &msg);
  tt_int_op(ret, OP_EQ, -1);
  tt_str_op(msg, OP_EQ, "MaxClientCircuitsPending must be between 1 and 1024, "
            "but was set to 0");
  tor_free(msg);

 done:
  free_options_test_data(tdata);
  tor_free(msg);
}

static void
test_options_validate__paths_needed(void *ignored)
{
  (void)ignored;
  int ret;
  char *msg;

#ifndef _WIN32
  int unset_home_env = 0;
  if (setenv("HOME", "/home/john", 0) == 0)
    unset_home_env = 1;
#endif

  setup_capture_of_logs(LOG_WARN);
  options_test_data_t *tdata = get_options_test_data(
                                      "PathsNeededToBuildCircuits 0.1\n"
                                      "ConnLimit 1\n");

  ret = options_validate(tdata->old_opt, tdata->opt, tdata->def_opt, 0, &msg);
  tt_int_op(ret, OP_EQ, -1);
  tt_assert(tdata->opt->PathsNeededToBuildCircuits > 0.24 &&
            tdata->opt->PathsNeededToBuildCircuits < 0.26);
  expect_log_msg("PathsNeededToBuildCircuits is too low. "
                 "Increasing to 0.25\n");
  tor_free(msg);

  free_options_test_data(tdata);
  mock_clean_saved_logs();
  tdata = get_options_test_data("PathsNeededToBuildCircuits 0.99\n"
                                "ConnLimit 1\n");

  ret = options_validate(tdata->old_opt, tdata->opt, tdata->def_opt, 0, &msg);
  tt_int_op(ret, OP_EQ, -1);
  tt_assert(tdata->opt->PathsNeededToBuildCircuits > 0.94 &&
            tdata->opt->PathsNeededToBuildCircuits < 0.96);
  expect_log_msg("PathsNeededToBuildCircuits is "
            "too high. Decreasing to 0.95\n");
  tor_free(msg);

  free_options_test_data(tdata);
  mock_clean_saved_logs();
  tdata = get_options_test_data("PathsNeededToBuildCircuits 0.91\n"
                                "ConnLimit 1\n");

  ret = options_validate(tdata->old_opt, tdata->opt, tdata->def_opt, 0, &msg);
  tt_int_op(ret, OP_EQ, -1);
  tt_assert(tdata->opt->PathsNeededToBuildCircuits > 0.90 &&
            tdata->opt->PathsNeededToBuildCircuits < 0.92);
  expect_no_log_entry();
  tor_free(msg);

 done:
  teardown_capture_of_logs();
  free_options_test_data(tdata);
  tor_free(msg);
#ifndef _WIN32
  if (unset_home_env)
    unsetenv("HOME");
#endif
}

static void
test_options_validate__max_client_circuits(void *ignored)
{
  (void)ignored;
  int ret;
  char *msg;
  options_test_data_t *tdata = get_options_test_data(
                                           "MaxClientCircuitsPending 0\n"
                                           "ConnLimit 1\n");

  ret = options_validate(tdata->old_opt, tdata->opt, tdata->def_opt, 0, &msg);
  tt_int_op(ret, OP_EQ, -1);
  tt_str_op(msg, OP_EQ, "MaxClientCircuitsPending must be between 1 and 1024,"
            " but was set to 0");
  tor_free(msg);

  free_options_test_data(tdata);
  tdata = get_options_test_data("MaxClientCircuitsPending 1025\n"
                                "ConnLimit 1\n");

  ret = options_validate(tdata->old_opt, tdata->opt, tdata->def_opt, 0, &msg);
  tt_int_op(ret, OP_EQ, -1);
  tt_str_op(msg, OP_EQ, "MaxClientCircuitsPending must be between 1 and 1024,"
            " but was set to 1025");
  tor_free(msg);

  free_options_test_data(tdata);
  tdata = get_options_test_data("MaxClientCircuitsPending 1\n"
                                "ConnLimit 1\n");

  ret = options_validate(tdata->old_opt, tdata->opt, tdata->def_opt, 0, &msg);
  tt_int_op(ret, OP_EQ, -1);
  tt_str_op(msg, OP_EQ, "KeepalivePeriod option must be positive.");
  tor_free(msg);

 done:
  free_options_test_data(tdata);
  tor_free(msg);
}

static void
test_options_validate__ports(void *ignored)
{
  (void)ignored;
  int ret;
  char *msg;
  options_test_data_t *tdata = get_options_test_data(
                                      "FirewallPorts 65537\n"
                                      "MaxClientCircuitsPending 1\n"
                                      "ConnLimit 1\n");

  ret = options_validate(tdata->old_opt, tdata->opt, tdata->def_opt, 0, &msg);
  tt_int_op(ret, OP_EQ, -1);
  tt_str_op(msg, OP_EQ, "Port '65537' out of range in FirewallPorts");
  tor_free(msg);

  free_options_test_data(tdata);
  tdata = get_options_test_data("FirewallPorts 1\n"
                                "LongLivedPorts 124444\n"
                                "MaxClientCircuitsPending 1\n"
                                "ConnLimit 1\n");

  ret = options_validate(tdata->old_opt, tdata->opt, tdata->def_opt, 0, &msg);
  tt_int_op(ret, OP_EQ, -1);
  tt_str_op(msg, OP_EQ, "Port '124444' out of range in LongLivedPorts");
  tor_free(msg);

  free_options_test_data(tdata);
  tdata = get_options_test_data("FirewallPorts 1\n"
                                "LongLivedPorts 2\n"
                                "RejectPlaintextPorts 112233\n"
                                "MaxClientCircuitsPending 1\n"
                                "ConnLimit 1\n");

  ret = options_validate(tdata->old_opt, tdata->opt, tdata->def_opt, 0, &msg);
  tt_int_op(ret, OP_EQ, -1);
  tt_str_op(msg, OP_EQ, "Port '112233' out of range in RejectPlaintextPorts");
  tor_free(msg);

  free_options_test_data(tdata);
  tdata = get_options_test_data("FirewallPorts 1\n"
                                "LongLivedPorts 2\n"
                                "RejectPlaintextPorts 3\n"
                                "WarnPlaintextPorts 65536\n"
                                "MaxClientCircuitsPending 1\n"
                                "ConnLimit 1\n");

  ret = options_validate(tdata->old_opt, tdata->opt, tdata->def_opt, 0, &msg);
  tt_int_op(ret, OP_EQ, -1);
  tt_str_op(msg, OP_EQ, "Port '65536' out of range in WarnPlaintextPorts");
  tor_free(msg);

  free_options_test_data(tdata);
  tdata = get_options_test_data("FirewallPorts 1\n"
                                "LongLivedPorts 2\n"
                                "RejectPlaintextPorts 3\n"
                                "WarnPlaintextPorts 4\n"
                                "MaxClientCircuitsPending 1\n"
                                "ConnLimit 1\n");

  ret = options_validate(tdata->old_opt, tdata->opt, tdata->def_opt, 0, &msg);
  tt_int_op(ret, OP_EQ, -1);
  tt_str_op(msg, OP_EQ, "KeepalivePeriod option must be positive.");
  tor_free(msg);

 done:
  free_options_test_data(tdata);
  tor_free(msg);
}

static void
test_options_validate__reachable_addresses(void *ignored)
{
  (void)ignored;
  int ret;
  char *msg;
  setup_capture_of_logs(LOG_NOTICE);
  options_test_data_t *tdata = get_options_test_data(
                                     "FascistFirewall 1\n"
                                     "MaxClientCircuitsPending 1\n"
                                     "ConnLimit 1\n");

  ret = options_validate(tdata->old_opt, tdata->opt, tdata->def_opt, 0, &msg);
  tt_int_op(ret, OP_EQ, -1);
  expect_log_msg("Converting FascistFirewall config "
            "option to new format: \"ReachableDirAddresses *:80\"\n");
  tt_str_op(tdata->opt->ReachableDirAddresses->value, OP_EQ, "*:80");
  expect_log_msg("Converting FascistFirewall config "
            "option to new format: \"ReachableORAddresses *:443\"\n");
  tt_str_op(tdata->opt->ReachableORAddresses->value, OP_EQ, "*:443");
  tor_free(msg);

  free_options_test_data(tdata);
  mock_clean_saved_logs();
  tdata = get_options_test_data("FascistFirewall 1\n"
                                "ReachableDirAddresses *:81\n"
                                "ReachableORAddresses *:444\n"
                                "MaxClientCircuitsPending 1\n"
                                "ConnLimit 1\n");
  tdata->opt->FirewallPorts = smartlist_new();
  ret = options_validate(tdata->old_opt, tdata->opt, tdata->def_opt, 0, &msg);
  tt_int_op(ret, OP_EQ, -1);
  expect_log_entry();
  tt_str_op(tdata->opt->ReachableDirAddresses->value, OP_EQ, "*:81");
  tt_str_op(tdata->opt->ReachableORAddresses->value, OP_EQ, "*:444");
  tor_free(msg);

  free_options_test_data(tdata);
  mock_clean_saved_logs();
  tdata = get_options_test_data("FascistFirewall 1\n"
                                "FirewallPort 123\n"
                                "MaxClientCircuitsPending 1\n"
                                "ConnLimit 1\n");

  ret = options_validate(tdata->old_opt, tdata->opt, tdata->def_opt, 0, &msg);
  tt_int_op(ret, OP_EQ, -1);
  expect_log_msg("Converting FascistFirewall and "
            "FirewallPorts config options to new format: "
            "\"ReachableAddresses *:123\"\n");
  tt_str_op(tdata->opt->ReachableAddresses->value, OP_EQ, "*:123");
  tor_free(msg);

  free_options_test_data(tdata);
  mock_clean_saved_logs();
  tdata = get_options_test_data("FascistFirewall 1\n"
                                "ReachableAddresses *:82\n"
                                "ReachableAddresses *:83\n"
                                "ReachableAddresses reject *:*\n"
                                "MaxClientCircuitsPending 1\n"
                                "ConnLimit 1\n");

  ret = options_validate(tdata->old_opt, tdata->opt, tdata->def_opt, 0, &msg);
  tt_int_op(ret, OP_EQ, -1);
  expect_log_entry();
  tt_str_op(tdata->opt->ReachableAddresses->value, OP_EQ, "*:82");
  tor_free(msg);

  free_options_test_data(tdata);
  mock_clean_saved_logs();
  tdata = get_options_test_data("FascistFirewall 1\n"
                                "ReachableAddresses *:82\n"
                                "MaxClientCircuitsPending 1\n"
                                "ConnLimit 1\n");

  ret = options_validate(tdata->old_opt, tdata->opt, tdata->def_opt, 0, &msg);
  tt_int_op(ret, OP_EQ, -1);
  tt_ptr_op(tdata->opt->ReachableAddresses->next, OP_EQ, NULL);
  tor_free(msg);

#define SERVERS_REACHABLE_MSG "Servers must be able to freely connect to" \
  " the rest of the Internet, so they must not set Reachable*Addresses or" \
  " FascistFirewall or FirewallPorts or ClientUseIPv4 0."

  free_options_test_data(tdata);
  tdata = get_options_test_data("ReachableAddresses *:82\n"
                                "ORPort 127.0.0.1:5555\n"
                                "MaxClientCircuitsPending 1\n"
                                "ConnLimit 1\n");

  ret = options_validate(tdata->old_opt, tdata->opt, tdata->def_opt, 0, &msg);
  tt_int_op(ret, OP_EQ, -1);
  tt_str_op(msg, OP_EQ, SERVERS_REACHABLE_MSG);
  tor_free(msg);

  free_options_test_data(tdata);
  tdata = get_options_test_data("ReachableORAddresses *:82\n"
                                "ORPort 127.0.0.1:5555\n"
                                "MaxClientCircuitsPending 1\n"
                                "ConnLimit 1\n");

  ret = options_validate(tdata->old_opt, tdata->opt, tdata->def_opt, 0, &msg);
  tt_int_op(ret, OP_EQ, -1);
  tt_str_op(msg, OP_EQ, SERVERS_REACHABLE_MSG);
  tor_free(msg);

  free_options_test_data(tdata);
  tdata = get_options_test_data("ReachableDirAddresses *:82\n"
                                "ORPort 127.0.0.1:5555\n"
                                "MaxClientCircuitsPending 1\n"
                                "ConnLimit 1\n");

  ret = options_validate(tdata->old_opt, tdata->opt, tdata->def_opt, 0, &msg);
  tt_int_op(ret, OP_EQ, -1);
  tt_str_op(msg, OP_EQ, SERVERS_REACHABLE_MSG);
  tor_free(msg);

  free_options_test_data(tdata);
  tdata = get_options_test_data("ClientUseIPv4 0\n"
                                "ORPort 127.0.0.1:5555\n"
                                "MaxClientCircuitsPending 1\n"
                                "ConnLimit 1\n");

  ret = options_validate(tdata->old_opt, tdata->opt, tdata->def_opt, 0, &msg);
  tt_int_op(ret, OP_EQ, -1);
  tt_str_op(msg, OP_EQ, SERVERS_REACHABLE_MSG);
  tor_free(msg);

  /* Test IPv4-only clients setting IPv6 preferences */

  free_options_test_data(tdata);
  tdata = get_options_test_data(TEST_OPTIONS_DEFAULT_VALUES
                                "ClientUseIPv4 1\n"
                                "ClientUseIPv6 0\n"
                                "UseBridges 0\n"
                                "ClientPreferIPv6ORPort 1\n");

  ret = options_validate(tdata->old_opt, tdata->opt, tdata->def_opt, 0, &msg);
  tt_int_op(ret, OP_EQ, 0);
  tor_free(msg);

  free_options_test_data(tdata);
  tdata = get_options_test_data(TEST_OPTIONS_DEFAULT_VALUES
                                "ClientUseIPv4 1\n"
                                "ClientUseIPv6 0\n"
                                "UseBridges 0\n"
                                "ClientPreferIPv6DirPort 1\n");

  ret = options_validate(tdata->old_opt, tdata->opt, tdata->def_opt, 0, &msg);
  tt_int_op(ret, OP_EQ, 0);
  tor_free(msg);

  /* Now test an IPv4/IPv6 client setting IPv6 preferences */

  free_options_test_data(tdata);
  tdata = get_options_test_data(TEST_OPTIONS_DEFAULT_VALUES
                                "ClientUseIPv4 1\n"
                                "ClientUseIPv6 1\n"
                                "ClientPreferIPv6ORPort 1\n"
                                "ClientPreferIPv6DirPort 1\n");

  ret = options_validate(tdata->old_opt, tdata->opt, tdata->def_opt, 0, &msg);
  tt_int_op(ret, OP_EQ, 0);
  tt_ptr_op(msg, OP_EQ, NULL);

  /* Now test an IPv6 client setting IPv6 preferences */

  free_options_test_data(tdata);
  tdata = get_options_test_data(TEST_OPTIONS_DEFAULT_VALUES
                                "ClientUseIPv6 1\n"
                                "ClientPreferIPv6ORPort 1\n"
                                "ClientPreferIPv6DirPort 1\n");

  ret = options_validate(tdata->old_opt, tdata->opt, tdata->def_opt, 0, &msg);
  tt_int_op(ret, OP_EQ, 0);
  tt_ptr_op(msg, OP_EQ, NULL);

  /* And an implicit (IPv4 disabled) IPv6 client setting IPv6 preferences */

  free_options_test_data(tdata);
  tdata = get_options_test_data(TEST_OPTIONS_DEFAULT_VALUES
                                "ClientUseIPv4 0\n"
                                "ClientPreferIPv6ORPort 1\n"
                                "ClientPreferIPv6DirPort 1\n");

  ret = options_validate(tdata->old_opt, tdata->opt, tdata->def_opt, 0, &msg);
  tt_int_op(ret, OP_EQ, 0);
  tt_ptr_op(msg, OP_EQ, NULL);

  /* And an implicit (bridge) client setting IPv6 preferences */

  free_options_test_data(tdata);
  tdata = get_options_test_data(TEST_OPTIONS_DEFAULT_VALUES
                                "UseBridges 1\n"
                                "Bridge 127.0.0.1:12345\n"
                                "ClientPreferIPv6ORPort 1\n"
                                "ClientPreferIPv6DirPort 1\n");

  ret = options_validate(tdata->old_opt, tdata->opt, tdata->def_opt, 0, &msg);
  tt_int_op(ret, OP_EQ, 0);
  tt_ptr_op(msg, OP_EQ, NULL);

 done:
  teardown_capture_of_logs();
  free_options_test_data(tdata);
  tor_free(msg);
}

static void
test_options_validate__use_bridges(void *ignored)
{
  (void)ignored;
  int ret;
  char *msg;
  options_test_data_t *tdata = get_options_test_data(
                                   "UseBridges 1\n"
                                   "ClientUseIPv4 1\n"
                                   "ORPort 127.0.0.1:5555\n"
                                   "MaxClientCircuitsPending 1\n"
                                   "ConnLimit 1\n");

  ret = options_validate(tdata->old_opt, tdata->opt, tdata->def_opt, 0, &msg);
  tt_int_op(ret, OP_EQ, -1);
  tt_str_op(msg, OP_EQ, "Servers must be able to freely connect to the rest of"
            " the Internet, so they must not set UseBridges.");
  tor_free(msg);

  free_options_test_data(tdata);
  tdata = get_options_test_data("UseBridges 1\n"
                                "MaxClientCircuitsPending 1\n"
                                "ConnLimit 1\n");

  ret = options_validate(tdata->old_opt, tdata->opt, tdata->def_opt, 0, &msg);
  tt_int_op(ret, OP_EQ, -1);
  tt_str_op(msg, OP_NE, "Servers must be able to freely connect to the rest of"
            " the Internet, so they must not set UseBridges.");
  tor_free(msg);

  NS_MOCK(geoip_get_country);
  free_options_test_data(tdata);
  tdata = get_options_test_data("UseBridges 1\n"
                                "EntryNodes {cn}\n"
                                "MaxClientCircuitsPending 1\n"
                                "ConnLimit 1\n");

  ret = options_validate(tdata->old_opt, tdata->opt, tdata->def_opt, 0, &msg);
  tt_int_op(ret, OP_EQ, -1);
  tt_str_op(msg, OP_EQ, "You cannot set both UseBridges and EntryNodes.");
  tor_free(msg);

  free_options_test_data(tdata);
  tdata = get_options_test_data(TEST_OPTIONS_DEFAULT_VALUES
                                "UseBridges 1\n");

  ret = options_validate(tdata->old_opt, tdata->opt, tdata->def_opt, 0, &msg);
  tt_int_op(ret, OP_EQ, -1);
  tt_str_op(msg, OP_EQ,
            "If you set UseBridges, you must specify at least one bridge.");
  tor_free(msg);

  free_options_test_data(tdata);
  tdata = get_options_test_data(TEST_OPTIONS_DEFAULT_VALUES
                                "UseBridges 1\n"
                                "Bridge 10.0.0.1\n"
                                "UseEntryGuards 0\n"
                                );

  ret = options_validate(tdata->old_opt, tdata->opt, tdata->def_opt, 0, &msg);
  tt_int_op(ret, OP_EQ, -1);
  tt_str_op(msg, OP_EQ,
            "Setting UseBridges requires also setting UseEntryGuards.");
  tor_free(msg);

  free_options_test_data(tdata);
  tdata = get_options_test_data(TEST_OPTIONS_DEFAULT_VALUES
                                "UseBridges 1\n"
                                "Bridge 10.0.0.1\n"
                                "Bridge !!!\n"
                                );

  ret = options_validate(tdata->old_opt, tdata->opt, tdata->def_opt, 0, &msg);
  tt_int_op(ret, OP_EQ, -1);
  tt_str_op(msg, OP_EQ, "Bridge line did not parse. See logs for details.");
  tor_free(msg);

 done:
  NS_UNMOCK(geoip_get_country);
  policies_free_all();
  free_options_test_data(tdata);
  tor_free(msg);
}

static void
test_options_validate__entry_nodes(void *ignored)
{
  (void)ignored;
  int ret;
  char *msg;
  NS_MOCK(geoip_get_country);
  options_test_data_t *tdata = get_options_test_data(
                                         "EntryNodes {cn}\n"
                                         "UseEntryGuards 0\n"
                                         "MaxClientCircuitsPending 1\n"
                                         "ConnLimit 1\n");

  ret = options_validate(tdata->old_opt, tdata->opt, tdata->def_opt, 0, &msg);
  tt_int_op(ret, OP_EQ, -1);
  tt_str_op(msg, OP_EQ,
            "If EntryNodes is set, UseEntryGuards must be enabled.");
  tor_free(msg);

  free_options_test_data(tdata);
  tdata = get_options_test_data("EntryNodes {cn}\n"
                                "UseEntryGuards 1\n"
                                "MaxClientCircuitsPending 1\n"
                                "ConnLimit 1\n");

  ret = options_validate(tdata->old_opt, tdata->opt, tdata->def_opt, 0, &msg);
  tt_int_op(ret, OP_EQ, -1);
  tt_str_op(msg, OP_EQ, "KeepalivePeriod option must be positive.");
  tor_free(msg);

 done:
  NS_UNMOCK(geoip_get_country);
  free_options_test_data(tdata);
  tor_free(msg);
}

static void
test_options_validate__safe_logging(void *ignored)
{
  (void)ignored;
  int ret;
  char *msg;
  options_test_data_t *tdata = get_options_test_data(
                                            "MaxClientCircuitsPending 1\n"
                                            "ConnLimit 1\n");

  ret = options_validate(tdata->old_opt, tdata->opt, tdata->def_opt, 0, &msg);
  tt_int_op(ret, OP_EQ, -1);
  tt_int_op(tdata->opt->SafeLogging_, OP_EQ, SAFELOG_SCRUB_NONE);
  tor_free(msg);

  free_options_test_data(tdata);
  tdata = get_options_test_data("SafeLogging 0\n"
                                "MaxClientCircuitsPending 1\n"
                                "ConnLimit 1\n");

  ret = options_validate(tdata->old_opt, tdata->opt, tdata->def_opt, 0, &msg);
  tt_int_op(ret, OP_EQ, -1);
  tt_int_op(tdata->opt->SafeLogging_, OP_EQ, SAFELOG_SCRUB_NONE);
  tor_free(msg);

  free_options_test_data(tdata);
  tdata = get_options_test_data("SafeLogging Relay\n"
                                "MaxClientCircuitsPending 1\n"
                                "ConnLimit 1\n");

  ret = options_validate(tdata->old_opt, tdata->opt, tdata->def_opt, 0, &msg);
  tt_int_op(ret, OP_EQ, -1);
  tt_int_op(tdata->opt->SafeLogging_, OP_EQ, SAFELOG_SCRUB_RELAY);
  tor_free(msg);

  free_options_test_data(tdata);
  tdata = get_options_test_data("SafeLogging 1\n"
                                "MaxClientCircuitsPending 1\n"
                                "ConnLimit 1\n");

  ret = options_validate(tdata->old_opt, tdata->opt, tdata->def_opt, 0, &msg);
  tt_int_op(ret, OP_EQ, -1);
  tt_int_op(tdata->opt->SafeLogging_, OP_EQ, SAFELOG_SCRUB_ALL);
  tor_free(msg);

  free_options_test_data(tdata);
  tdata = get_options_test_data("SafeLogging stuffy\n"
                                "MaxClientCircuitsPending 1\n"
                                "ConnLimit 1\n");

  ret = options_validate(tdata->old_opt, tdata->opt, tdata->def_opt, 0, &msg);
  tt_int_op(ret, OP_EQ, -1);
  tt_str_op(msg, OP_EQ, "Unrecognized value '\"stuffy\"' in SafeLogging");
  tor_free(msg);

 done:
  escaped(NULL); // This will free the leaking memory from the previous escaped
  free_options_test_data(tdata);
  tor_free(msg);
}

static void
test_options_validate__publish_server_descriptor(void *ignored)
{
  (void)ignored;
  int ret;
  char *msg;
  setup_capture_of_logs(LOG_WARN);
  options_test_data_t *tdata = get_options_test_data(
             "PublishServerDescriptor bridge\n" TEST_OPTIONS_DEFAULT_VALUES
                                                     );

  ret = options_validate(tdata->old_opt, tdata->opt, tdata->def_opt, 0, &msg);
  tt_int_op(ret, OP_EQ, 0);
  tt_assert(!msg);

  free_options_test_data(tdata);
  tdata = get_options_test_data("PublishServerDescriptor humma\n"
                                TEST_OPTIONS_DEFAULT_VALUES);

  ret = options_validate(tdata->old_opt, tdata->opt, tdata->def_opt, 0, &msg);
  tt_int_op(ret, OP_EQ, -1);
  tt_str_op(msg, OP_EQ, "Unrecognized value in PublishServerDescriptor");
  tor_free(msg);

  free_options_test_data(tdata);
  tdata = get_options_test_data("PublishServerDescriptor bridge, v3\n"
                                TEST_OPTIONS_DEFAULT_VALUES);

  ret = options_validate(tdata->old_opt, tdata->opt, tdata->def_opt, 0, &msg);
  tt_int_op(ret, OP_EQ, -1);
  tt_str_op(msg, OP_EQ, "Bridges are not supposed to publish router "
            "descriptors to the directory authorities. Please correct your "
            "PublishServerDescriptor line.");
  tor_free(msg);

  free_options_test_data(tdata);
  tdata = get_options_test_data("BridgeRelay 1\n"
                                "PublishServerDescriptor v3\n"
                                TEST_OPTIONS_DEFAULT_VALUES);

  ret = options_validate(tdata->old_opt, tdata->opt, tdata->def_opt, 0, &msg);
  tt_int_op(ret, OP_EQ, -1);
  tt_str_op(msg, OP_EQ, "Bridges are not supposed to publish router "
            "descriptors to the directory authorities. Please correct your "
            "PublishServerDescriptor line.");
  tor_free(msg);

  free_options_test_data(tdata);
  tdata = get_options_test_data("BridgeRelay 1\n" TEST_OPTIONS_DEFAULT_VALUES);

  ret = options_validate(tdata->old_opt, tdata->opt, tdata->def_opt, 0, &msg);
  tt_int_op(ret, OP_EQ, -1);
  tt_str_op(msg, OP_NE, "Bridges are not supposed to publish router "
            "descriptors to the directory authorities. Please correct your "
            "PublishServerDescriptor line.");
  tor_free(msg);

  free_options_test_data(tdata);
  tdata = get_options_test_data("BridgeRelay 1\n"
                                "DirPort 999\n" TEST_OPTIONS_DEFAULT_VALUES);

  mock_clean_saved_logs();
  ret = options_validate(tdata->old_opt, tdata->opt, tdata->def_opt, 0, &msg);
  tt_int_op(ret, OP_EQ, -1);
  expect_log_msg("Can't set a DirPort on a bridge "
            "relay; disabling DirPort\n");
  tt_assert(!tdata->opt->DirPort_lines);
  tt_assert(!tdata->opt->DirPort_set);

 done:
  teardown_capture_of_logs();
  policies_free_all();
  free_options_test_data(tdata);
  tor_free(msg);
}

static void
test_options_validate__testing(void *ignored)
{
  (void)ignored;
  int ret;
  char *msg;
  options_test_data_t *tdata = NULL;

#define ENSURE_DEFAULT(varname, varval)                     \
  STMT_BEGIN                                                \
    free_options_test_data(tdata);                          \
  tdata = get_options_test_data(TEST_OPTIONS_DEFAULT_VALUES \
                                #varname " " #varval "\n"); \
  ret = options_validate(tdata->old_opt, tdata->opt, tdata->def_opt, 0, &msg);\
  tt_str_op(msg, OP_EQ, \
            #varname " may only be changed in testing Tor networks!");  \
  tt_int_op(ret, OP_EQ, -1);                                            \
  tor_free(msg);                                                        \
                                                \
  free_options_test_data(tdata); \
  tdata = get_options_test_data(TEST_OPTIONS_DEFAULT_VALUES \
                                #varname " " #varval "\n"               \
                                VALID_DIR_AUTH                          \
                                "TestingTorNetwork 1\n");               \
                                                                        \
  ret = options_validate(tdata->old_opt, tdata->opt, tdata->def_opt, 0, &msg);\
  if (msg) { \
    tt_str_op(msg, OP_NE, \
              #varname " may only be changed in testing Tor networks!"); \
    tor_free(msg); \
  } \
                                                                        \
  free_options_test_data(tdata);          \
  tdata = get_options_test_data(TEST_OPTIONS_DEFAULT_VALUES \
                                #varname " " #varval "\n"           \
                                "___UsingTestNetworkDefaults 1\n"); \
                                                                        \
  ret = options_validate(tdata->old_opt, tdata->opt, tdata->def_opt, 0, &msg);\
  if (msg) { \
    tt_str_op(msg, OP_NE, \
              #varname " may only be changed in testing Tor networks!"); \
    tor_free(msg); \
  } \
    STMT_END

  ENSURE_DEFAULT(TestingV3AuthInitialVotingInterval, 3600);
  ENSURE_DEFAULT(TestingV3AuthInitialVoteDelay, 3000);
  ENSURE_DEFAULT(TestingV3AuthInitialDistDelay, 3000);
  ENSURE_DEFAULT(TestingV3AuthVotingStartOffset, 3000);
  ENSURE_DEFAULT(TestingAuthDirTimeToLearnReachability, 3000);
  ENSURE_DEFAULT(TestingEstimatedDescriptorPropagationTime, 3000);
  ENSURE_DEFAULT(TestingServerDownloadInitialDelay, 3000);
  ENSURE_DEFAULT(TestingClientDownloadInitialDelay, 3000);
  ENSURE_DEFAULT(TestingServerConsensusDownloadInitialDelay, 3000);
  ENSURE_DEFAULT(TestingClientConsensusDownloadInitialDelay, 3000);
  ENSURE_DEFAULT(TestingBridgeDownloadInitialDelay, 3000);
  ENSURE_DEFAULT(TestingBridgeBootstrapDownloadInitialDelay, 3000);
  ENSURE_DEFAULT(TestingClientMaxIntervalWithoutRequest, 3000);
  ENSURE_DEFAULT(TestingDirConnectionMaxStall, 3000);
  ENSURE_DEFAULT(TestingAuthKeyLifetime, 3000);
  ENSURE_DEFAULT(TestingLinkCertLifetime, 3000);
  ENSURE_DEFAULT(TestingSigningKeySlop, 3000);
  ENSURE_DEFAULT(TestingAuthKeySlop, 3000);
  ENSURE_DEFAULT(TestingLinkKeySlop, 3000);

 done:
  escaped(NULL); // This will free the leaking memory from the previous escaped
  policies_free_all();
  free_options_test_data(tdata);
  tor_free(msg);
}

static void
test_options_validate__hidserv(void *ignored)
{
  (void)ignored;
  int ret;
  char *msg;
  setup_capture_of_logs(LOG_WARN);

  options_test_data_t *tdata = get_options_test_data(
                                                TEST_OPTIONS_DEFAULT_VALUES);
  tdata->opt->MinUptimeHidServDirectoryV2 = -1;
  ret = options_validate(tdata->old_opt, tdata->opt, tdata->def_opt, 0, &msg);
  tt_int_op(ret, OP_EQ, 0);
  expect_log_msg("MinUptimeHidServDirectoryV2 "
            "option must be at least 0 seconds. Changing to 0.\n");
  tt_int_op(tdata->opt->MinUptimeHidServDirectoryV2, OP_EQ, 0);
  tor_free(msg);

  free_options_test_data(tdata);
  tdata = get_options_test_data(TEST_OPTIONS_DEFAULT_VALUES
                                "RendPostPeriod 1\n" );
  mock_clean_saved_logs();
  ret = options_validate(tdata->old_opt, tdata->opt, tdata->def_opt, 0, &msg);
  tt_int_op(ret, OP_EQ, 0);
  expect_log_msg("RendPostPeriod option is too short;"
            " raising to 600 seconds.\n");
  tt_int_op(tdata->opt->RendPostPeriod, OP_EQ, 600);
  tor_free(msg);

  free_options_test_data(tdata);
  tdata = get_options_test_data(TEST_OPTIONS_DEFAULT_VALUES
                                "RendPostPeriod 302401\n" );
  mock_clean_saved_logs();
  ret = options_validate(tdata->old_opt, tdata->opt, tdata->def_opt, 0, &msg);
  tt_int_op(ret, OP_EQ, 0);
  expect_log_msg("RendPostPeriod is too large; "
            "clipping to 302400s.\n");
  tt_int_op(tdata->opt->RendPostPeriod, OP_EQ, 302400);
  tor_free(msg);

 done:
  teardown_capture_of_logs();
  policies_free_all();
  free_options_test_data(tdata);
  tor_free(msg);
}

static void
test_options_validate__path_bias(void *ignored)
{
  (void)ignored;
  int ret;
  char *msg;

  options_test_data_t *tdata = get_options_test_data(
                                            TEST_OPTIONS_DEFAULT_VALUES
                                            "PathBiasNoticeRate 1.1\n");
  ret = options_validate(tdata->old_opt, tdata->opt, tdata->def_opt, 0, &msg);
  tt_int_op(ret, OP_EQ, -1);
  tt_str_op(msg, OP_EQ,
            "PathBiasNoticeRate is too high. It must be between 0 and 1.0");
  tor_free(msg);

  free_options_test_data(tdata);
  tdata = get_options_test_data(TEST_OPTIONS_DEFAULT_VALUES
                                "PathBiasWarnRate 1.1\n");
  ret = options_validate(tdata->old_opt, tdata->opt, tdata->def_opt, 0, &msg);
  tt_int_op(ret, OP_EQ, -1);
  tt_str_op(msg, OP_EQ,
            "PathBiasWarnRate is too high. It must be between 0 and 1.0");
  tor_free(msg);

  free_options_test_data(tdata);
  tdata = get_options_test_data(TEST_OPTIONS_DEFAULT_VALUES
                                "PathBiasExtremeRate 1.1\n");
  ret = options_validate(tdata->old_opt, tdata->opt, tdata->def_opt, 0, &msg);
  tt_int_op(ret, OP_EQ, -1);
  tt_str_op(msg, OP_EQ,
            "PathBiasExtremeRate is too high. It must be between 0 and 1.0");
  tor_free(msg);

  free_options_test_data(tdata);
  tdata = get_options_test_data(TEST_OPTIONS_DEFAULT_VALUES
                                "PathBiasNoticeUseRate 1.1\n");
  ret = options_validate(tdata->old_opt, tdata->opt, tdata->def_opt, 0, &msg);
  tt_int_op(ret, OP_EQ, -1);
  tt_str_op(msg, OP_EQ,
            "PathBiasNoticeUseRate is too high. It must be between 0 and 1.0");
  tor_free(msg);

  free_options_test_data(tdata);
  tdata = get_options_test_data(TEST_OPTIONS_DEFAULT_VALUES
                                "PathBiasExtremeUseRate 1.1\n");
  ret = options_validate(tdata->old_opt, tdata->opt, tdata->def_opt, 0, &msg);
  tt_int_op(ret, OP_EQ, -1);
  tt_str_op(msg, OP_EQ,
           "PathBiasExtremeUseRate is too high. It must be between 0 and 1.0");
  tor_free(msg);

 done:
  free_options_test_data(tdata);
  tor_free(msg);
}

static void
test_options_validate__bandwidth(void *ignored)
{
  (void)ignored;
  int ret;
  char *msg;
  options_test_data_t *tdata = NULL;

#define ENSURE_BANDWIDTH_PARAM(p) \
  STMT_BEGIN                                                \
  free_options_test_data(tdata); \
  tdata = get_options_test_data(TEST_OPTIONS_DEFAULT_VALUES #p " 3Gb\n"); \
  ret = options_validate(tdata->old_opt, tdata->opt, tdata->def_opt, 0, &msg);\
  tt_int_op(ret, OP_EQ, -1); \
  tt_mem_op(msg, OP_EQ, #p " (3221225471) must be at most 2147483647", 40); \
  tor_free(msg); \
  STMT_END

  ENSURE_BANDWIDTH_PARAM(BandwidthRate);
  ENSURE_BANDWIDTH_PARAM(BandwidthBurst);
  ENSURE_BANDWIDTH_PARAM(MaxAdvertisedBandwidth);
  ENSURE_BANDWIDTH_PARAM(RelayBandwidthRate);
  ENSURE_BANDWIDTH_PARAM(RelayBandwidthBurst);
  ENSURE_BANDWIDTH_PARAM(PerConnBWRate);
  ENSURE_BANDWIDTH_PARAM(PerConnBWBurst);
  ENSURE_BANDWIDTH_PARAM(AuthDirFastGuarantee);
  ENSURE_BANDWIDTH_PARAM(AuthDirGuardBWGuarantee);

  free_options_test_data(tdata);
  tdata = get_options_test_data(TEST_OPTIONS_DEFAULT_VALUES
                                "RelayBandwidthRate 1000\n");
  ret = options_validate(tdata->old_opt, tdata->opt, tdata->def_opt, 0, &msg);
  tt_int_op(ret, OP_EQ, 0);
  tt_u64_op(tdata->opt->RelayBandwidthBurst, OP_EQ, 1000);
  tor_free(msg);

  free_options_test_data(tdata);
  tdata = get_options_test_data(TEST_OPTIONS_DEFAULT_VALUES
                                "RelayBandwidthBurst 1001\n");
  ret = options_validate(tdata->old_opt, tdata->opt, tdata->def_opt, 0, &msg);
  tt_int_op(ret, OP_EQ, 0);
  tt_u64_op(tdata->opt->RelayBandwidthRate, OP_EQ, 1001);
  tor_free(msg);

  free_options_test_data(tdata);
  tdata = get_options_test_data(TEST_OPTIONS_DEFAULT_VALUES
                                "RelayBandwidthRate 1001\n"
                                "RelayBandwidthBurst 1000\n");
  ret = options_validate(tdata->old_opt, tdata->opt, tdata->def_opt, 0, &msg);
  tt_int_op(ret, OP_EQ, -1);
  tt_str_op(msg, OP_EQ, "RelayBandwidthBurst must be at least equal to "
            "RelayBandwidthRate.");
  tor_free(msg);

  free_options_test_data(tdata);
  tdata = get_options_test_data(TEST_OPTIONS_DEFAULT_VALUES
                                "BandwidthRate 1001\n"
                                "BandwidthBurst 1000\n");
  ret = options_validate(tdata->old_opt, tdata->opt, tdata->def_opt, 0, &msg);
  tt_int_op(ret, OP_EQ, -1);
  tt_str_op(msg, OP_EQ,
            "BandwidthBurst must be at least equal to BandwidthRate.");
  tor_free(msg);

  free_options_test_data(tdata);
  tdata = get_options_test_data(TEST_OPTIONS_DEFAULT_VALUES
                                "RelayBandwidthRate 1001\n"
                                "BandwidthRate 1000\n"
                                "BandwidthBurst 1000\n"
                                );
  ret = options_validate(tdata->old_opt, tdata->opt, tdata->def_opt, 0, &msg);
  tt_int_op(ret, OP_EQ, 0);
  tt_u64_op(tdata->opt->BandwidthRate, OP_EQ, 1001);
  tor_free(msg);

  free_options_test_data(tdata);
  tdata = get_options_test_data(TEST_OPTIONS_DEFAULT_VALUES
                                "RelayBandwidthRate 1001\n"
                                "BandwidthRate 1000\n"
                                "RelayBandwidthBurst 1001\n"
                                "BandwidthBurst 1000\n"
                                );
  ret = options_validate(tdata->old_opt, tdata->opt, tdata->def_opt, 0, &msg);
  tt_int_op(ret, OP_EQ, 0);
  tt_u64_op(tdata->opt->BandwidthBurst, OP_EQ, 1001);
  tor_free(msg);

  free_options_test_data(tdata);
  tdata = get_options_test_data(TEST_OPTIONS_DEFAULT_VALUES
                                "ORPort 127.0.0.1:5555\n"
                                "BandwidthRate 1\n"
                                );
  ret = options_validate(tdata->old_opt, tdata->opt, tdata->def_opt, 0, &msg);
  tt_int_op(ret, OP_EQ, -1);
  tt_str_op(msg, OP_EQ, "BandwidthRate is set to 1 bytes/second. For servers,"
            " it must be at least 76800.");
  tor_free(msg);

  free_options_test_data(tdata);
  tdata = get_options_test_data(TEST_OPTIONS_DEFAULT_VALUES
                                "ORPort 127.0.0.1:5555\n"
                                "BandwidthRate 76800\n"
                                "MaxAdvertisedBandwidth 30000\n"
                                );
  ret = options_validate(tdata->old_opt, tdata->opt, tdata->def_opt, 0, &msg);
  tt_int_op(ret, OP_EQ, -1);
  tt_str_op(msg, OP_EQ, "MaxAdvertisedBandwidth is set to 30000 bytes/second."
            " For servers, it must be at least 38400.");
  tor_free(msg);

  free_options_test_data(tdata);
  tdata = get_options_test_data(TEST_OPTIONS_DEFAULT_VALUES
                                "ORPort 127.0.0.1:5555\n"
                                "BandwidthRate 76800\n"
                                "RelayBandwidthRate 1\n"
                                "MaxAdvertisedBandwidth 38400\n"
                                );
  ret = options_validate(tdata->old_opt, tdata->opt, tdata->def_opt, 0, &msg);
  tt_int_op(ret, OP_EQ, -1);
  tt_str_op(msg, OP_EQ, "RelayBandwidthRate is set to 1 bytes/second. For "
            "servers, it must be at least 76800.");
  tor_free(msg);

  free_options_test_data(tdata);
  tdata = get_options_test_data(TEST_OPTIONS_DEFAULT_VALUES
                                "ORPort 127.0.0.1:5555\n"
                                "BandwidthRate 76800\n"
                                "BandwidthBurst 76800\n"
                                "RelayBandwidthRate 76800\n"
                                "MaxAdvertisedBandwidth 38400\n"
                                );
  ret = options_validate(tdata->old_opt, tdata->opt, tdata->def_opt, 0, &msg);
  tt_int_op(ret, OP_EQ, 0);
  tor_free(msg);

 done:
  policies_free_all();
  free_options_test_data(tdata);
  tor_free(msg);
}

static void
test_options_validate__circuits(void *ignored)
{
  (void)ignored;
  char *msg;
  options_test_data_t *tdata = NULL;
  setup_capture_of_logs(LOG_WARN);

  free_options_test_data(tdata);
  tdata = get_options_test_data(TEST_OPTIONS_DEFAULT_VALUES
                                "MaxCircuitDirtiness 2592001\n");
  options_validate(tdata->old_opt, tdata->opt, tdata->def_opt, 0, &msg);
  expect_log_msg("MaxCircuitDirtiness option is too "
            "high; setting to 30 days.\n");
  tt_int_op(tdata->opt->MaxCircuitDirtiness, OP_EQ, 2592000);
  tor_free(msg);

  free_options_test_data(tdata);
  mock_clean_saved_logs();
  tdata = get_options_test_data(TEST_OPTIONS_DEFAULT_VALUES
                                "CircuitStreamTimeout 1\n");
  options_validate(tdata->old_opt, tdata->opt, tdata->def_opt, 0, &msg);
  expect_log_msg("CircuitStreamTimeout option is too"
            " short; raising to 10 seconds.\n");
  tt_int_op(tdata->opt->CircuitStreamTimeout, OP_EQ, 10);
  tor_free(msg);

  free_options_test_data(tdata);
  mock_clean_saved_logs();
  tdata = get_options_test_data(TEST_OPTIONS_DEFAULT_VALUES
                                "CircuitStreamTimeout 111\n");
  options_validate(tdata->old_opt, tdata->opt, tdata->def_opt, 0, &msg);
  expect_no_log_msg("CircuitStreamTimeout option is too"
            " short; raising to 10 seconds.\n");
  tt_int_op(tdata->opt->CircuitStreamTimeout, OP_EQ, 111);
  tor_free(msg);

  free_options_test_data(tdata);
  mock_clean_saved_logs();
  tdata = get_options_test_data(TEST_OPTIONS_DEFAULT_VALUES
                                "HeartbeatPeriod 1\n");
  options_validate(tdata->old_opt, tdata->opt, tdata->def_opt, 0, &msg);
  expect_log_msg("HeartbeatPeriod option is too short;"
            " raising to 1800 seconds.\n");
  tt_int_op(tdata->opt->HeartbeatPeriod, OP_EQ, 1800);
  tor_free(msg);

  free_options_test_data(tdata);
  mock_clean_saved_logs();
  tdata = get_options_test_data(TEST_OPTIONS_DEFAULT_VALUES
                                "HeartbeatPeriod 1982\n");
  options_validate(tdata->old_opt, tdata->opt, tdata->def_opt, 0, &msg);
  expect_no_log_msg("HeartbeatPeriod option is too short;"
            " raising to 1800 seconds.\n");
  tt_int_op(tdata->opt->HeartbeatPeriod, OP_EQ, 1982);
  tor_free(msg);

  free_options_test_data(tdata);
  mock_clean_saved_logs();
  tdata = get_options_test_data(TEST_OPTIONS_DEFAULT_VALUES
                                "CircuitBuildTimeout 1\n"
                                );
  options_validate(tdata->old_opt, tdata->opt, tdata->def_opt, 0, &msg);
  expect_log_msg("CircuitBuildTimeout is shorter (1"
            " seconds) than the recommended minimum (10 seconds), and "
            "LearnCircuitBuildTimeout is disabled.  If tor isn't working, "
            "raise this value or enable LearnCircuitBuildTimeout.\n");
  tor_free(msg);

  free_options_test_data(tdata);
  mock_clean_saved_logs();
  tdata = get_options_test_data(TEST_OPTIONS_DEFAULT_VALUES
                                "CircuitBuildTimeout 11\n"
                                );
  options_validate(tdata->old_opt, tdata->opt, tdata->def_opt, 0, &msg);
  expect_no_log_msg("CircuitBuildTimeout is shorter (1 "
            "seconds) than the recommended minimum (10 seconds), and "
            "LearnCircuitBuildTimeout is disabled.  If tor isn't working, "
            "raise this value or enable LearnCircuitBuildTimeout.\n");
  tor_free(msg);

 done:
  policies_free_all();
  teardown_capture_of_logs();
  free_options_test_data(tdata);
  tor_free(msg);
}

static void
<<<<<<< HEAD
test_options_validate__port_forwarding(void *ignored)
{
  (void)ignored;
  int ret;
  char *msg;
  options_test_data_t *tdata = NULL;

  free_options_test_data(tdata);
  tdata = get_options_test_data(TEST_OPTIONS_DEFAULT_VALUES
                                "PortForwarding 1\nSandbox 1\n");
  ret = options_validate(tdata->old_opt, tdata->opt, tdata->def_opt, 0, &msg);
  tt_int_op(ret, OP_EQ, -1);
  tt_str_op(msg, OP_EQ, "PortForwarding is not compatible with Sandbox;"
            " at most one can be set");
  tor_free(msg);

  free_options_test_data(tdata);
  tdata = get_options_test_data(TEST_OPTIONS_DEFAULT_VALUES
                                "PortForwarding 1\nSandbox 0\n");
  ret = options_validate(tdata->old_opt, tdata->opt, tdata->def_opt, 0, &msg);
  tt_int_op(ret, OP_EQ, 0);
  tt_assert(!msg);
  tor_free(msg);

 done:
  free_options_test_data(tdata);
  policies_free_all();
  tor_free(msg);
}

static void
test_options_validate__tor2web(void *ignored)
{
  (void)ignored;
  int ret;
  char *msg;
  options_test_data_t *tdata = NULL;

  free_options_test_data(tdata);
  tdata = get_options_test_data(TEST_OPTIONS_DEFAULT_VALUES
                                "Tor2webRendezvousPoints 1\n");
  ret = options_validate(tdata->old_opt, tdata->opt, tdata->def_opt, 0, &msg);
  tt_int_op(ret, OP_EQ, -1);
  tt_str_op(msg, OP_EQ,
            "Tor2webRendezvousPoints cannot be set without Tor2webMode.");
  tor_free(msg);

  free_options_test_data(tdata);
  tdata = get_options_test_data(TEST_OPTIONS_DEFAULT_VALUES
                                "Tor2webRendezvousPoints 1\nTor2webMode 1\n");
  ret = options_validate(tdata->old_opt, tdata->opt, tdata->def_opt, 0, &msg);
  tt_int_op(ret, OP_EQ, 0);
  tor_free(msg);

 done:
  policies_free_all();
  free_options_test_data(tdata);
  tor_free(msg);
}

static void
=======
>>>>>>> 3a088d43
test_options_validate__rend(void *ignored)
{
  (void)ignored;
  int ret;
  char *msg;
  options_test_data_t *tdata = NULL;
  setup_capture_of_logs(LOG_WARN);

  free_options_test_data(tdata);
  tdata = get_options_test_data(TEST_OPTIONS_DEFAULT_VALUES
                 "UseEntryGuards 0\n"
                 "HiddenServiceDir /Library/Tor/var/lib/tor/hidden_service/\n"
                 "HiddenServicePort 80 127.0.0.1:8080\n"
                                );
  ret = options_validate(tdata->old_opt, tdata->opt, tdata->def_opt, 0, &msg);
  tt_int_op(ret, OP_EQ, 0);
  expect_log_msg("UseEntryGuards is disabled, but you"
            " have configured one or more hidden services on this Tor "
            "instance.  Your hidden services will be very easy to locate using"
            " a well-known attack -- see http://freehaven.net/anonbib/#hs-"
            "attack06 for details.\n");
  tor_free(msg);

  free_options_test_data(tdata);
  tdata = get_options_test_data(
            TEST_OPTIONS_DEFAULT_VALUES
            "UseEntryGuards 1\n"
            "HiddenServiceDir /Library/Tor/var/lib/tor/hidden_service/\n"
            "HiddenServicePort 80 127.0.0.1:8080\n"
                                );
  mock_clean_saved_logs();
  ret = options_validate(tdata->old_opt, tdata->opt, tdata->def_opt, 0, &msg);
  tt_int_op(ret, OP_EQ, 0);
  expect_no_log_msg("UseEntryGuards is disabled, but you"
            " have configured one or more hidden services on this Tor "
            "instance.  Your hidden services will be very easy to locate using"
            " a well-known attack -- see http://freehaven.net/anonbib/#hs-"
            "attack06 for details.\n");

  free_options_test_data(tdata);
  tdata = get_options_test_data(TEST_OPTIONS_DEFAULT_VALUES
                                "HiddenServicePort 80 127.0.0.1:8080\n"
                                );
  ret = options_validate(tdata->old_opt, tdata->opt, tdata->def_opt, 0, &msg);
  tt_int_op(ret, OP_EQ, -1);
  tt_str_op(msg, OP_EQ,
            "Failed to configure rendezvous options. See logs for details.");
  tor_free(msg);

  free_options_test_data(tdata);
  tdata = get_options_test_data(TEST_OPTIONS_DEFAULT_VALUES
                                "HidServAuth failed\n"
                                );
  ret = options_validate(tdata->old_opt, tdata->opt, tdata->def_opt, 0, &msg);
  tt_int_op(ret, OP_EQ, -1);
  tt_str_op(msg, OP_EQ, "Failed to configure client authorization for hidden "
            "services. See logs for details.");
  tor_free(msg);

 done:
  policies_free_all();
  teardown_capture_of_logs();
  free_options_test_data(tdata);
  tor_free(msg);
}

static void
test_options_validate__single_onion(void *ignored)
{
  (void)ignored;
  int ret;
  char *msg;
  options_test_data_t *tdata = NULL;
  setup_capture_of_logs(LOG_WARN);

  /* Test that HiddenServiceSingleHopMode must come with
   * HiddenServiceNonAnonymousMode */
  tdata = get_options_test_data(TEST_OPTIONS_DEFAULT_VALUES
                                "SOCKSPort 0\n"
                                "HiddenServiceSingleHopMode 1\n"
                                );
  ret = options_validate(tdata->old_opt, tdata->opt, tdata->def_opt, 0, &msg);
  tt_int_op(ret, OP_EQ, -1);
  tt_str_op(msg, OP_EQ, "HiddenServiceSingleHopMode does not provide any "
            "server anonymity. It must be used with "
            "HiddenServiceNonAnonymousMode set to 1.");
  tor_free(msg);
  free_options_test_data(tdata);

  tdata = get_options_test_data(TEST_OPTIONS_DEFAULT_VALUES
                                "SOCKSPort 0\n"
                                "HiddenServiceSingleHopMode 1\n"
                                "HiddenServiceNonAnonymousMode 0\n"
                                );
  ret = options_validate(tdata->old_opt, tdata->opt, tdata->def_opt, 0, &msg);
  tt_int_op(ret, OP_EQ, -1);
  tt_str_op(msg, OP_EQ, "HiddenServiceSingleHopMode does not provide any "
            "server anonymity. It must be used with "
            "HiddenServiceNonAnonymousMode set to 1.");
  tor_free(msg);
  free_options_test_data(tdata);

  tdata = get_options_test_data(TEST_OPTIONS_DEFAULT_VALUES
                                "SOCKSPort 0\n"
                                "HiddenServiceSingleHopMode 1\n"
                                "HiddenServiceNonAnonymousMode 1\n"
                                );
  ret = options_validate(tdata->old_opt, tdata->opt, tdata->def_opt, 0, &msg);
  tt_int_op(ret, OP_EQ, 0);
  tt_ptr_op(msg, OP_EQ, NULL);
  free_options_test_data(tdata);

  /* Test that SOCKSPort if HiddenServiceSingleHopMode is 1 */
  tdata = get_options_test_data(TEST_OPTIONS_DEFAULT_VALUES
                                "SOCKSPort 5000\n"
                                "HiddenServiceSingleHopMode 1\n"
                                "HiddenServiceNonAnonymousMode 1\n"
                                );
  ret = options_validate(tdata->old_opt, tdata->opt, tdata->def_opt, 0, &msg);
  tt_int_op(ret, OP_EQ, -1);
  tt_str_op(msg, OP_EQ, "HiddenServiceNonAnonymousMode is incompatible with "
            "using Tor as an anonymous client. Please set "
            "Socks/Trans/NATD/DNSPort to 0, or revert "
            "HiddenServiceNonAnonymousMode to 0.");
  tor_free(msg);
  free_options_test_data(tdata);

  tdata = get_options_test_data(TEST_OPTIONS_DEFAULT_VALUES
                                "SOCKSPort 0\n"
                                "HiddenServiceSingleHopMode 1\n"
                                "HiddenServiceNonAnonymousMode 1\n"
                                );
  ret = options_validate(tdata->old_opt, tdata->opt, tdata->def_opt, 0, &msg);
  tt_int_op(ret, OP_EQ, 0);
  tt_ptr_op(msg, OP_EQ, NULL);
  free_options_test_data(tdata);

  tdata = get_options_test_data(TEST_OPTIONS_DEFAULT_VALUES
                                "SOCKSPort 5000\n"
                                "HiddenServiceSingleHopMode 0\n"
                                );
  ret = options_validate(tdata->old_opt, tdata->opt, tdata->def_opt, 0, &msg);
  tt_int_op(ret, OP_EQ, 0);
  tt_ptr_op(msg, OP_EQ, NULL);
  free_options_test_data(tdata);

  /* Test that a hidden service can't be run in non anonymous mode. */
  tdata = get_options_test_data(TEST_OPTIONS_DEFAULT_VALUES
                  "HiddenServiceNonAnonymousMode 1\n"
                  "HiddenServiceDir /Library/Tor/var/lib/tor/hidden_service/\n"
                  "HiddenServicePort 80 127.0.0.1:8080\n"
                                );
  ret = options_validate(tdata->old_opt, tdata->opt, tdata->def_opt, 0, &msg);
  tt_int_op(ret, OP_EQ, -1);
  tt_str_op(msg, OP_EQ, "HiddenServiceNonAnonymousMode does not provide any "
            "server anonymity. It must be used with "
            "HiddenServiceSingleHopMode set to 1.");
  tor_free(msg);
  free_options_test_data(tdata);

  tdata = get_options_test_data(TEST_OPTIONS_DEFAULT_VALUES
                  "HiddenServiceNonAnonymousMode 1\n"
                                );
  ret = options_validate(tdata->old_opt, tdata->opt, tdata->def_opt, 0, &msg);
  tt_int_op(ret, OP_EQ, -1);
  tt_str_op(msg, OP_EQ, "HiddenServiceNonAnonymousMode does not provide any "
            "server anonymity. It must be used with "
            "HiddenServiceSingleHopMode set to 1.");
  tor_free(msg);
  free_options_test_data(tdata);

  tdata = get_options_test_data(TEST_OPTIONS_DEFAULT_VALUES
                  "HiddenServiceDir /Library/Tor/var/lib/tor/hidden_service/\n"
                  "HiddenServicePort 80 127.0.0.1:8080\n"
                                );
  ret = options_validate(tdata->old_opt, tdata->opt, tdata->def_opt, 0, &msg);
  tt_int_op(ret, OP_EQ, 0);
  tt_ptr_op(msg, OP_EQ, NULL);
  free_options_test_data(tdata);

  tdata = get_options_test_data(TEST_OPTIONS_DEFAULT_VALUES
                  "HiddenServiceNonAnonymousMode 1\n"
                  "HiddenServiceDir /Library/Tor/var/lib/tor/hidden_service/\n"
                  "HiddenServicePort 80 127.0.0.1:8080\n"
                  "HiddenServiceSingleHopMode 1\n"
                  "SOCKSPort 0\n"
                                );
  ret = options_validate(tdata->old_opt, tdata->opt, tdata->def_opt, 0, &msg);
  tt_int_op(ret, OP_EQ, 0);
  tt_ptr_op(msg, OP_EQ, NULL);

 done:
  policies_free_all();
  teardown_capture_of_logs();
  free_options_test_data(tdata);
  tor_free(msg);
}

static void
test_options_validate__accounting(void *ignored)
{
  (void)ignored;
  int ret;
  char *msg;
  options_test_data_t *tdata = NULL;
  setup_capture_of_logs(LOG_WARN);

  free_options_test_data(tdata);
  tdata = get_options_test_data(TEST_OPTIONS_DEFAULT_VALUES
                                "AccountingRule something_bad\n"
                                );
  ret = options_validate(tdata->old_opt, tdata->opt, tdata->def_opt, 0, &msg);
  tt_int_op(ret, OP_EQ, -1);
  tt_str_op(msg, OP_EQ, "AccountingRule must be 'sum', 'max', 'in', or 'out'");
  tor_free(msg);

  free_options_test_data(tdata);
  tdata = get_options_test_data(TEST_OPTIONS_DEFAULT_VALUES
                                "AccountingRule sum\n"
                                );
  ret = options_validate(tdata->old_opt, tdata->opt, tdata->def_opt, 0, &msg);
  tt_int_op(ret, OP_EQ, 0);
  tt_int_op(tdata->opt->AccountingRule, OP_EQ, ACCT_SUM);
  tor_free(msg);

  free_options_test_data(tdata);
  tdata = get_options_test_data(TEST_OPTIONS_DEFAULT_VALUES
                                "AccountingRule max\n"
                                );
  ret = options_validate(tdata->old_opt, tdata->opt, tdata->def_opt, 0, &msg);
  tt_int_op(ret, OP_EQ, 0);
  tt_int_op(tdata->opt->AccountingRule, OP_EQ, ACCT_MAX);
  tor_free(msg);

  free_options_test_data(tdata);
  tdata = get_options_test_data(TEST_OPTIONS_DEFAULT_VALUES
                                "AccountingStart fail\n"
                                );
  ret = options_validate(tdata->old_opt, tdata->opt, tdata->def_opt, 0, &msg);
  tt_int_op(ret, OP_EQ, -1);
  tt_str_op(msg, OP_EQ,
            "Failed to parse accounting options. See logs for details.");
  tor_free(msg);

  free_options_test_data(tdata);
  tdata = get_options_test_data(TEST_OPTIONS_DEFAULT_VALUES
                                "AccountingMax 10\n"
                                );
  ret = options_validate(tdata->old_opt, tdata->opt, tdata->def_opt, 0, &msg);
  tt_int_op(ret, OP_EQ, 0);
  tor_free(msg);

  free_options_test_data(tdata);
  tdata = get_options_test_data(
           TEST_OPTIONS_DEFAULT_VALUES
           "ORPort 127.0.0.1:5555\n"
           "BandwidthRate 76800\n"
           "BandwidthBurst 76800\n"
           "MaxAdvertisedBandwidth 38400\n"
           "HiddenServiceDir /Library/Tor/var/lib/tor/hidden_service/\n"
           "HiddenServicePort 80 127.0.0.1:8080\n"
           "AccountingMax 10\n"
                                );
  mock_clean_saved_logs();
  ret = options_validate(tdata->old_opt, tdata->opt, tdata->def_opt, 0, &msg);
  tt_int_op(ret, OP_EQ, 0);
  expect_log_msg("Using accounting with a hidden "
            "service and an ORPort is risky: your hidden service(s) and "
            "your public address will all turn off at the same time, "
            "which may alert observers that they are being run by the "
            "same party.\n");
  tor_free(msg);

  free_options_test_data(tdata);
  tdata = get_options_test_data(
                TEST_OPTIONS_DEFAULT_VALUES
                "HiddenServiceDir /Library/Tor/var/lib/tor/hidden_service/\n"
                "HiddenServicePort 80 127.0.0.1:8080\n"
                "AccountingMax 10\n"
                                );
  mock_clean_saved_logs();
  ret = options_validate(tdata->old_opt, tdata->opt, tdata->def_opt, 0, &msg);
  tt_int_op(ret, OP_EQ, 0);
  expect_no_log_msg("Using accounting with a hidden "
            "service and an ORPort is risky: your hidden service(s) and "
            "your public address will all turn off at the same time, "
            "which may alert observers that they are being run by the "
            "same party.\n");
  tor_free(msg);

  free_options_test_data(tdata);
  tdata = get_options_test_data(
             TEST_OPTIONS_DEFAULT_VALUES
             "HiddenServiceDir /Library/Tor/var/lib/tor/hidden_service/\n"
             "HiddenServicePort 80 127.0.0.1:8080\n"
             "HiddenServiceDir /Library/Tor/var/lib/tor/hidden_service2/\n"
             "HiddenServicePort 81 127.0.0.1:8081\n"
             "AccountingMax 10\n"
                                );
  mock_clean_saved_logs();
  ret = options_validate(tdata->old_opt, tdata->opt, tdata->def_opt, 0, &msg);
  tt_int_op(ret, OP_EQ, 0);
  expect_log_msg("Using accounting with multiple "
            "hidden services is risky: they will all turn off at the same"
            " time, which may alert observers that they are being run by "
            "the same party.\n");
  tor_free(msg);

 done:
  teardown_capture_of_logs();
  policies_free_all();
  free_options_test_data(tdata);
  tor_free(msg);
}

static void
test_options_validate__proxy(void *ignored)
{
  (void)ignored;
  int ret;
  char *msg;
  options_test_data_t *tdata = NULL;
  sandbox_disable_getaddrinfo_cache();
  setup_capture_of_logs(LOG_WARN);
  MOCK(tor_addr_lookup, mock_tor_addr_lookup__fail_on_bad_addrs);

  free_options_test_data(tdata);
  tdata = get_options_test_data(TEST_OPTIONS_DEFAULT_VALUES
                                "HttpProxy 127.0.42.1\n"
                                );
  ret = options_validate(tdata->old_opt, tdata->opt, tdata->def_opt, 0, &msg);
  tt_int_op(ret, OP_EQ, 0);
  tt_int_op(tdata->opt->HTTPProxyPort, OP_EQ, 80);
  tor_free(msg);

  free_options_test_data(tdata);
  tdata = get_options_test_data(TEST_OPTIONS_DEFAULT_VALUES
                                "HttpProxy 127.0.42.1:444\n"
                                );
  ret = options_validate(tdata->old_opt, tdata->opt, tdata->def_opt, 0, &msg);
  tt_int_op(ret, OP_EQ, 0);
  tt_int_op(tdata->opt->HTTPProxyPort, OP_EQ, 444);
  tor_free(msg);

  free_options_test_data(tdata);

  tdata = get_options_test_data(TEST_OPTIONS_DEFAULT_VALUES
                                "HttpProxy not_so_valid!\n"
                                );
  ret = options_validate(tdata->old_opt, tdata->opt, tdata->def_opt, 0, &msg);
  tt_int_op(ret, OP_EQ, -1);
  tt_str_op(msg, OP_EQ, "HTTPProxy failed to parse or resolve. Please fix.");
  tor_free(msg);

  free_options_test_data(tdata);
  tdata = get_options_test_data(TEST_OPTIONS_DEFAULT_VALUES
                                "HttpProxyAuthenticator "
                                "onetwothreonetwothreonetwothreonetwothreonetw"
                                "othreonetwothreonetwothreonetwothreonetwothre"
                                "onetwothreonetwothreonetwothreonetwothreonetw"
                                "othreonetwothreonetwothreonetwothreonetwothre"
                                "onetwothreonetwothreonetwothreonetwothreonetw"
                                "othreonetwothreonetwothreonetwothreonetwothre"
                                "onetwothreonetwothreonetwothreonetwothreonetw"
                                "othreonetwothreonetwothreonetwothreonetwothre"
                                "onetwothreonetwothreonetwothreonetwothreonetw"
                                "othreonetwothreonetwothreonetwothreonetwothre"
                                "onetwothreonetwothreonetwothreonetwothreonetw"
                                "othreonetwothreeonetwothreeonetwothree"

                                );
  ret = options_validate(tdata->old_opt, tdata->opt, tdata->def_opt, 0, &msg);
  tt_int_op(ret, OP_EQ, -1);
  tt_str_op(msg, OP_EQ, "HTTPProxyAuthenticator is too long (>= 512 chars).");
  tor_free(msg);

  free_options_test_data(tdata);
  tdata = get_options_test_data(TEST_OPTIONS_DEFAULT_VALUES
                                "HttpProxyAuthenticator validauth\n"

                                );
  ret = options_validate(tdata->old_opt, tdata->opt, tdata->def_opt, 0, &msg);
  tt_int_op(ret, OP_EQ, 0);
  tor_free(msg);

  free_options_test_data(tdata);
  tdata = get_options_test_data(TEST_OPTIONS_DEFAULT_VALUES
                                "HttpsProxy 127.0.42.1\n"
                                );
  ret = options_validate(tdata->old_opt, tdata->opt, tdata->def_opt, 0, &msg);
  tt_int_op(ret, OP_EQ, 0);
  tt_int_op(tdata->opt->HTTPSProxyPort, OP_EQ, 443);
  tor_free(msg);

  free_options_test_data(tdata);
  tdata = get_options_test_data(TEST_OPTIONS_DEFAULT_VALUES
                                "HttpsProxy 127.0.42.1:444\n"
                                );
  ret = options_validate(tdata->old_opt, tdata->opt, tdata->def_opt, 0, &msg);
  tt_int_op(ret, OP_EQ, 0);
  tt_int_op(tdata->opt->HTTPSProxyPort, OP_EQ, 444);
  tor_free(msg);

  free_options_test_data(tdata);
  tdata = get_options_test_data(TEST_OPTIONS_DEFAULT_VALUES
                                "HttpsProxy not_so_valid!\n"
                                );
  ret = options_validate(tdata->old_opt, tdata->opt, tdata->def_opt, 0, &msg);
  tt_int_op(ret, OP_EQ, -1);
  tt_str_op(msg, OP_EQ, "HTTPSProxy failed to parse or resolve. Please fix.");
  tor_free(msg);

  free_options_test_data(tdata);
  tdata = get_options_test_data(TEST_OPTIONS_DEFAULT_VALUES
                                "HttpsProxyAuthenticator "
                                "onetwothreonetwothreonetwothreonetwothreonetw"
                                "othreonetwothreonetwothreonetwothreonetwothre"
                                "onetwothreonetwothreonetwothreonetwothreonetw"
                                "othreonetwothreonetwothreonetwothreonetwothre"
                                "onetwothreonetwothreonetwothreonetwothreonetw"
                                "othreonetwothreonetwothreonetwothreonetwothre"
                                "onetwothreonetwothreonetwothreonetwothreonetw"
                                "othreonetwothreonetwothreonetwothreonetwothre"
                                "onetwothreonetwothreonetwothreonetwothreonetw"
                                "othreonetwothreonetwothreonetwothreonetwothre"
                                "onetwothreonetwothreonetwothreonetwothreonetw"
                                "othreonetwothreeonetwothreeonetwothree"

                                );
  ret = options_validate(tdata->old_opt, tdata->opt, tdata->def_opt, 0, &msg);
  tt_int_op(ret, OP_EQ, -1);
  tt_str_op(msg, OP_EQ, "HTTPSProxyAuthenticator is too long (>= 512 chars).");
  tor_free(msg);

  free_options_test_data(tdata);
  tdata = get_options_test_data(TEST_OPTIONS_DEFAULT_VALUES
                                "HttpsProxyAuthenticator validauth\n"
                                );
  ret = options_validate(tdata->old_opt, tdata->opt, tdata->def_opt, 0, &msg);
  tt_int_op(ret, OP_EQ, 0);
  tor_free(msg);

  free_options_test_data(tdata);
  tdata = get_options_test_data(TEST_OPTIONS_DEFAULT_VALUES
                                "Socks4Proxy 127.0.42.1\n"
                                );
  ret = options_validate(tdata->old_opt, tdata->opt, tdata->def_opt, 0, &msg);
  tt_int_op(ret, OP_EQ, 0);
  tt_int_op(tdata->opt->Socks4ProxyPort, OP_EQ, 1080);
  tor_free(msg);

  free_options_test_data(tdata);
  tdata = get_options_test_data(TEST_OPTIONS_DEFAULT_VALUES
                                "Socks4Proxy 127.0.42.1:444\n"
                                );
  ret = options_validate(tdata->old_opt, tdata->opt, tdata->def_opt, 0, &msg);
  tt_int_op(ret, OP_EQ, 0);
  tt_int_op(tdata->opt->Socks4ProxyPort, OP_EQ, 444);
  tor_free(msg);

  free_options_test_data(tdata);
  tdata = get_options_test_data(TEST_OPTIONS_DEFAULT_VALUES
                                "Socks4Proxy not_so_valid!\n"
                                );
  ret = options_validate(tdata->old_opt, tdata->opt, tdata->def_opt, 0, &msg);
  tt_int_op(ret, OP_EQ, -1);
  tt_str_op(msg, OP_EQ, "Socks4Proxy failed to parse or resolve. Please fix.");
  tor_free(msg);

  free_options_test_data(tdata);
  tdata = get_options_test_data(TEST_OPTIONS_DEFAULT_VALUES
                                "Socks5Proxy 127.0.42.1\n"
                                );
  ret = options_validate(tdata->old_opt, tdata->opt, tdata->def_opt, 0, &msg);
  tt_int_op(ret, OP_EQ, 0);
  tt_int_op(tdata->opt->Socks5ProxyPort, OP_EQ, 1080);
  tor_free(msg);

  free_options_test_data(tdata);
  tdata = get_options_test_data(TEST_OPTIONS_DEFAULT_VALUES
                                "Socks5Proxy 127.0.42.1:444\n"
                                );
  ret = options_validate(tdata->old_opt, tdata->opt, tdata->def_opt, 0, &msg);
  tt_int_op(ret, OP_EQ, 0);
  tt_int_op(tdata->opt->Socks5ProxyPort, OP_EQ, 444);
  tor_free(msg);

  free_options_test_data(tdata);
  tdata = get_options_test_data(TEST_OPTIONS_DEFAULT_VALUES
                                "Socks5Proxy not_so_valid!\n"
                                );
  ret = options_validate(tdata->old_opt, tdata->opt, tdata->def_opt, 0, &msg);
  tt_int_op(ret, OP_EQ, -1);
  tt_str_op(msg, OP_EQ, "Socks5Proxy failed to parse or resolve. Please fix.");
  tor_free(msg);

  free_options_test_data(tdata);
  tdata = get_options_test_data(TEST_OPTIONS_DEFAULT_VALUES
                                "Socks4Proxy 215.1.1.1\n"
                                "Socks5Proxy 215.1.1.2\n"
                                );
  ret = options_validate(tdata->old_opt, tdata->opt, tdata->def_opt, 0, &msg);
  tt_int_op(ret, OP_EQ, -1);
  tt_str_op(msg, OP_EQ, "You have configured more than one proxy type. "
            "(Socks4Proxy|Socks5Proxy|HTTPSProxy)");
  tor_free(msg);

  free_options_test_data(tdata);
  tdata = get_options_test_data(TEST_OPTIONS_DEFAULT_VALUES
                                "HttpProxy 215.1.1.1\n"
                                );
  mock_clean_saved_logs();
  ret = options_validate(tdata->old_opt, tdata->opt, tdata->def_opt, 0, &msg);
  tt_int_op(ret, OP_EQ, 0);
  expect_log_msg("HTTPProxy configured, but no SOCKS "
            "proxy or HTTPS proxy configured. Watch out: this configuration "
            "will proxy unencrypted directory connections only.\n");
  tor_free(msg);

  free_options_test_data(tdata);
  tdata = get_options_test_data(TEST_OPTIONS_DEFAULT_VALUES
                                "HttpProxy 215.1.1.1\n"
                                "Socks4Proxy 215.1.1.1\n"
                                );
  mock_clean_saved_logs();
  ret = options_validate(tdata->old_opt, tdata->opt, tdata->def_opt, 0, &msg);
  tt_int_op(ret, OP_EQ, 0);
  expect_no_log_msg("HTTPProxy configured, but no SOCKS "
            "proxy or HTTPS proxy configured. Watch out: this configuration "
            "will proxy unencrypted directory connections only.\n");
  tor_free(msg);

  free_options_test_data(tdata);
  tdata = get_options_test_data(TEST_OPTIONS_DEFAULT_VALUES
                                "HttpProxy 215.1.1.1\n"
                                "Socks5Proxy 215.1.1.1\n"
                                );
  mock_clean_saved_logs();
  ret = options_validate(tdata->old_opt, tdata->opt, tdata->def_opt, 0, &msg);
  tt_int_op(ret, OP_EQ, 0);
  expect_no_log_msg("HTTPProxy configured, but no SOCKS "
            "proxy or HTTPS proxy configured. Watch out: this configuration "
            "will proxy unencrypted directory connections only.\n");
  tor_free(msg);

  free_options_test_data(tdata);
  tdata = get_options_test_data(TEST_OPTIONS_DEFAULT_VALUES
                                "HttpProxy 215.1.1.1\n"
                                "HttpsProxy 215.1.1.1\n"
                                );
  mock_clean_saved_logs();
  ret = options_validate(tdata->old_opt, tdata->opt, tdata->def_opt, 0, &msg);
  tt_int_op(ret, OP_EQ, 0);
  expect_no_log_msg(
            "HTTPProxy configured, but no SOCKS proxy or HTTPS proxy "
            "configured. Watch out: this configuration will proxy "
            "unencrypted directory connections only.\n");
  tor_free(msg);

  free_options_test_data(tdata);
  tdata = get_options_test_data(TEST_OPTIONS_DEFAULT_VALUES
                                );
  tdata->opt->Socks5ProxyUsername = tor_strdup("");
  ret = options_validate(tdata->old_opt, tdata->opt, tdata->def_opt, 0, &msg);
  tt_int_op(ret, OP_EQ, -1);
  tt_str_op(msg, OP_EQ,
            "Socks5ProxyUsername must be between 1 and 255 characters.");
  tor_free(msg);

  free_options_test_data(tdata);
  tdata = get_options_test_data(TEST_OPTIONS_DEFAULT_VALUES
                                );
  tdata->opt->Socks5ProxyUsername =
    tor_strdup("ABCDEABCDE0123456789ABCDEABCDE0123456789ABCDEABCDE0123456789AB"
               "CDEABCDE0123456789ABCDEABCDE0123456789ABCDEABCDE0123456789ABCD"
               "EABCDE0123456789ABCDEABCDE0123456789ABCDEABCDE0123456789ABCDEA"
               "BCDE0123456789ABCDEABCDE0123456789ABCDEABCDE0123456789ABCDEABC"
               "DE0123456789ABCDEABCDE0123456789ABCDEABCDE0123456789");
  ret = options_validate(tdata->old_opt, tdata->opt, tdata->def_opt, 0, &msg);
  tt_int_op(ret, OP_EQ, -1);
  tt_str_op(msg, OP_EQ,
            "Socks5ProxyUsername must be between 1 and 255 characters.");
  tor_free(msg);

  free_options_test_data(tdata);
  tdata = get_options_test_data(TEST_OPTIONS_DEFAULT_VALUES
                                "Socks5ProxyUsername hello_world\n"
                                );
  ret = options_validate(tdata->old_opt, tdata->opt, tdata->def_opt, 0, &msg);
  tt_int_op(ret, OP_EQ, -1);
  tt_str_op(msg, OP_EQ, "Socks5ProxyPassword must be included with "
            "Socks5ProxyUsername.");
  tor_free(msg);

  free_options_test_data(tdata);
  tdata = get_options_test_data(TEST_OPTIONS_DEFAULT_VALUES
                                "Socks5ProxyUsername hello_world\n"
                                );
  tdata->opt->Socks5ProxyPassword = tor_strdup("");
  ret = options_validate(tdata->old_opt, tdata->opt, tdata->def_opt, 0, &msg);
  tt_int_op(ret, OP_EQ, -1);
  tt_str_op(msg, OP_EQ,
            "Socks5ProxyPassword must be between 1 and 255 characters.");
  tor_free(msg);

  free_options_test_data(tdata);
  tdata = get_options_test_data(TEST_OPTIONS_DEFAULT_VALUES
                                "Socks5ProxyUsername hello_world\n"
                                );
  tdata->opt->Socks5ProxyPassword =
    tor_strdup("ABCDEABCDE0123456789ABCDEABCDE0123456789ABCDEABCDE0123456789AB"
               "CDEABCDE0123456789ABCDEABCDE0123456789ABCDEABCDE0123456789ABCD"
               "EABCDE0123456789ABCDEABCDE0123456789ABCDEABCDE0123456789ABCDEA"
               "BCDE0123456789ABCDEABCDE0123456789ABCDEABCDE0123456789ABCDEABC"
               "DE0123456789ABCDEABCDE0123456789ABCDEABCDE0123456789");
  ret = options_validate(tdata->old_opt, tdata->opt, tdata->def_opt, 0, &msg);
  tt_int_op(ret, OP_EQ, -1);
  tt_str_op(msg, OP_EQ,
            "Socks5ProxyPassword must be between 1 and 255 characters.");
  tor_free(msg);

  free_options_test_data(tdata);
  tdata = get_options_test_data(TEST_OPTIONS_DEFAULT_VALUES
                                "Socks5ProxyUsername hello_world\n"
                                "Socks5ProxyPassword world_hello\n"
                                );
  ret = options_validate(tdata->old_opt, tdata->opt, tdata->def_opt, 0, &msg);
  tt_int_op(ret, OP_EQ, 0);
  tor_free(msg);

  free_options_test_data(tdata);
  tdata = get_options_test_data(TEST_OPTIONS_DEFAULT_VALUES
                                "Socks5ProxyPassword hello_world\n"
                                );
  ret = options_validate(tdata->old_opt, tdata->opt, tdata->def_opt, 0, &msg);
  tt_int_op(ret, OP_EQ, -1);
  tt_str_op(msg, OP_EQ, "Socks5ProxyPassword must be included with "
            "Socks5ProxyUsername.");
  tor_free(msg);

 done:
  teardown_capture_of_logs();
  free_options_test_data(tdata);
  policies_free_all();
  // sandbox_free_getaddrinfo_cache();
  tor_free(msg);
  UNMOCK(tor_addr_lookup);
}

static void
test_options_validate__control(void *ignored)
{
  (void)ignored;
  int ret;
  char *msg;
  options_test_data_t *tdata = NULL;
  setup_capture_of_logs(LOG_WARN);

  free_options_test_data(tdata);
  tdata = get_options_test_data(TEST_OPTIONS_DEFAULT_VALUES
                                "HashedControlPassword something_incorrect\n"
                                );
  ret = options_validate(tdata->old_opt, tdata->opt, tdata->def_opt, 0, &msg);
  tt_int_op(ret, OP_EQ, -1);
  tt_str_op(msg, OP_EQ,
            "Bad HashedControlPassword: wrong length or bad encoding");
  tor_free(msg);

  free_options_test_data(tdata);
  tdata = get_options_test_data(TEST_OPTIONS_DEFAULT_VALUES
                                "HashedControlPassword 16:872860B76453A77D60CA"
                                "2BB8C1A7042072093276A3D701AD684053EC4C\n"
                                );
  ret = options_validate(tdata->old_opt, tdata->opt, tdata->def_opt, 0, &msg);
  tt_int_op(ret, OP_EQ, 0);
  tor_free(msg);

  free_options_test_data(tdata);
  tdata = get_options_test_data(
                   TEST_OPTIONS_DEFAULT_VALUES
                   "__HashedControlSessionPassword something_incorrect\n"
                                );
  ret = options_validate(tdata->old_opt, tdata->opt, tdata->def_opt, 0, &msg);
  tt_int_op(ret, OP_EQ, -1);
  tt_str_op(msg, OP_EQ, "Bad HashedControlSessionPassword: wrong length or "
            "bad encoding");
  tor_free(msg);

  free_options_test_data(tdata);
  tdata = get_options_test_data(TEST_OPTIONS_DEFAULT_VALUES
                                "__HashedControlSessionPassword 16:872860B7645"
                                "3A77D60CA2BB8C1A7042072093276A3D701AD684053EC"
                                "4C\n"
                                );
  ret = options_validate(tdata->old_opt, tdata->opt, tdata->def_opt, 0, &msg);
  tt_int_op(ret, OP_EQ, 0);
  tor_free(msg);

  free_options_test_data(tdata);
  tdata = get_options_test_data(
                           TEST_OPTIONS_DEFAULT_VALUES
                           "__OwningControllerProcess something_incorrect\n"
                                );
  ret = options_validate(tdata->old_opt, tdata->opt, tdata->def_opt, 0, &msg);
  tt_int_op(ret, OP_EQ, -1);
  tt_str_op(msg, OP_EQ, "Bad OwningControllerProcess: invalid PID");
  tor_free(msg);

  free_options_test_data(tdata);
  tdata = get_options_test_data(TEST_OPTIONS_DEFAULT_VALUES
                                "__OwningControllerProcess 123\n"
                                );
  ret = options_validate(tdata->old_opt, tdata->opt, tdata->def_opt, 0, &msg);
  tt_int_op(ret, OP_EQ, 0);
  tor_free(msg);

  free_options_test_data(tdata);
  tdata = get_options_test_data(TEST_OPTIONS_DEFAULT_VALUES
                                "ControlPort 127.0.0.1:1234\n"
                                );
  mock_clean_saved_logs();
  ret = options_validate(tdata->old_opt, tdata->opt, tdata->def_opt, 0, &msg);
  tt_int_op(ret, OP_EQ, 0);
  expect_log_msg(
            "ControlPort is open, but no authentication method has been "
            "configured.  This means that any program on your computer can "
            "reconfigure your Tor.  That's bad!  You should upgrade your Tor"
            " controller as soon as possible.\n");
  tor_free(msg);

  free_options_test_data(tdata);
  tdata = get_options_test_data(TEST_OPTIONS_DEFAULT_VALUES
                                "ControlPort 127.0.0.1:1234\n"
                                "HashedControlPassword 16:872860B76453A77D60CA"
                                "2BB8C1A7042072093276A3D701AD684053EC4C\n"
                                );
  mock_clean_saved_logs();
  ret = options_validate(tdata->old_opt, tdata->opt, tdata->def_opt, 0, &msg);
  tt_int_op(ret, OP_EQ, 0);
  expect_no_log_msg(
            "ControlPort is open, but no authentication method has been "
            "configured.  This means that any program on your computer can "
            "reconfigure your Tor.  That's bad!  You should upgrade your Tor "
            "controller as soon as possible.\n");
  tor_free(msg);

  free_options_test_data(tdata);
  tdata = get_options_test_data(TEST_OPTIONS_DEFAULT_VALUES
                                "ControlPort 127.0.0.1:1234\n"
                                "__HashedControlSessionPassword 16:872860B7645"
                                "3A77D60CA2BB8C1A7042072093276A3D701AD684053EC"
                                "4C\n"
                                );
  mock_clean_saved_logs();
  ret = options_validate(tdata->old_opt, tdata->opt, tdata->def_opt, 0, &msg);
  tt_int_op(ret, OP_EQ, 0);
  expect_no_log_msg(
            "ControlPort is open, but no authentication method has been "
            "configured.  This means that any program on your computer can "
            "reconfigure your Tor.  That's bad!  You should upgrade your Tor "
            "controller as soon as possible.\n");
  tor_free(msg);

  free_options_test_data(tdata);
  tdata = get_options_test_data(TEST_OPTIONS_DEFAULT_VALUES
                                "ControlPort 127.0.0.1:1234\n"
                                "CookieAuthentication 1\n"
                                );
  mock_clean_saved_logs();
  ret = options_validate(tdata->old_opt, tdata->opt, tdata->def_opt, 0, &msg);
  tt_int_op(ret, OP_EQ, 0);
  expect_no_log_msg(
            "ControlPort is open, but no authentication method has been "
            "configured.  This means that any program on your computer can "
            "reconfigure your Tor.  That's bad!  You should upgrade your Tor "
            "controller as soon as possible.\n");
  tor_free(msg);

#ifdef HAVE_SYS_UN_H
  free_options_test_data(tdata);
  tdata = get_options_test_data(TEST_OPTIONS_DEFAULT_VALUES
                                "ControlSocket unix:/tmp WorldWritable\n"
                                );
  mock_clean_saved_logs();
  ret = options_validate(tdata->old_opt, tdata->opt, tdata->def_opt, 0, &msg);
  tt_int_op(ret, OP_EQ, 0);
  expect_log_msg(
            "ControlSocket is world writable, but no authentication method has"
            " been configured.  This means that any program on your computer "
            "can reconfigure your Tor.  That's bad!  You should upgrade your "
            "Tor controller as soon as possible.\n");
  tor_free(msg);

  free_options_test_data(tdata);
  tdata = get_options_test_data(TEST_OPTIONS_DEFAULT_VALUES
                                "ControlSocket unix:/tmp WorldWritable\n"
                                "HashedControlPassword 16:872860B76453A77D60CA"
                                "2BB8C1A7042072093276A3D701AD684053EC4C\n"
                                );
  mock_clean_saved_logs();
  ret = options_validate(tdata->old_opt, tdata->opt, tdata->def_opt, 0, &msg);
  tt_int_op(ret, OP_EQ, 0);
  expect_no_log_msg(
            "ControlSocket is world writable, but no authentication method has"
            " been configured.  This means that any program on your computer "
            "can reconfigure your Tor.  That's bad!  You should upgrade your "
            "Tor controller as soon as possible.\n");
  tor_free(msg);

  free_options_test_data(tdata);
  tdata = get_options_test_data(TEST_OPTIONS_DEFAULT_VALUES
                                "ControlSocket unix:/tmp WorldWritable\n"
                                "__HashedControlSessionPassword 16:872860B7645"
                                "3A77D60CA2BB8C1A7042072093276A3D701AD684053EC"
                                "4C\n"
                                );
  mock_clean_saved_logs();
  ret = options_validate(tdata->old_opt, tdata->opt, tdata->def_opt, 0, &msg);
  tt_int_op(ret, OP_EQ, 0);
  expect_no_log_msg(
            "ControlSocket is world writable, but no authentication method has"
            " been configured.  This means that any program on your computer "
            "can reconfigure your Tor.  That's bad!  You should upgrade your "
            "Tor controller as soon as possible.\n");
  tor_free(msg);

  free_options_test_data(tdata);
  tdata = get_options_test_data(TEST_OPTIONS_DEFAULT_VALUES
                                "ControlSocket unix:/tmp WorldWritable\n"
                                "CookieAuthentication 1\n"
                                );
  mock_clean_saved_logs();
  ret = options_validate(tdata->old_opt, tdata->opt, tdata->def_opt, 0, &msg);
  tt_int_op(ret, OP_EQ, 0);
  expect_no_log_msg(
            "ControlSocket is world writable, but no authentication method has"
            " been configured.  This means that any program on your computer "
            "can reconfigure your Tor.  That's bad!  You should upgrade your "
            "Tor controller as soon as possible.\n");
  tor_free(msg);
#endif /* defined(HAVE_SYS_UN_H) */

  free_options_test_data(tdata);
  tdata = get_options_test_data(TEST_OPTIONS_DEFAULT_VALUES
                                "CookieAuthFileGroupReadable 1\n"
                                );
  mock_clean_saved_logs();
  ret = options_validate(tdata->old_opt, tdata->opt, tdata->def_opt, 0, &msg);
  tt_int_op(ret, OP_EQ, 0);
  expect_log_msg(
            "CookieAuthFileGroupReadable is set, but will have no effect: you "
            "must specify an explicit CookieAuthFile to have it "
            "group-readable.\n");
  tor_free(msg);

  free_options_test_data(tdata);
  tdata = get_options_test_data(TEST_OPTIONS_DEFAULT_VALUES
                                "CookieAuthFileGroupReadable 1\n"
                                "CookieAuthFile /tmp/somewhere\n"
                                );
  mock_clean_saved_logs();
  ret = options_validate(tdata->old_opt, tdata->opt, tdata->def_opt, 0, &msg);
  tt_int_op(ret, OP_EQ, 0);
  expect_no_log_msg(
            "CookieAuthFileGroupReadable is set, but will have no effect: you "
            "must specify an explicit CookieAuthFile to have it "
            "group-readable.\n");
  tor_free(msg);

 done:
  teardown_capture_of_logs();
  policies_free_all();
  free_options_test_data(tdata);
  tor_free(msg);
}

static void
test_options_validate__families(void *ignored)
{
  (void)ignored;
  int ret;
  char *msg;
  options_test_data_t *tdata = NULL;
  setup_capture_of_logs(LOG_WARN);

  free_options_test_data(tdata);
  tdata = get_options_test_data(TEST_OPTIONS_DEFAULT_VALUES
                                "MyFamily home\n"
                                "BridgeRelay 1\n"
                                "ORPort 127.0.0.1:5555\n"
                                "BandwidthRate 51300\n"
                                "BandwidthBurst 51300\n"
                                "MaxAdvertisedBandwidth 25700\n"
                                "DirCache 1\n"
                                );
  mock_clean_saved_logs();
  ret = options_validate(tdata->old_opt, tdata->opt, tdata->def_opt, 0, &msg);
  tt_int_op(ret, OP_EQ, 0);
  expect_log_msg(
            "Listing a family for a bridge relay is not supported: it can "
            "reveal bridge fingerprints to censors. You should also make sure "
            "you aren't listing this bridge's fingerprint in any other "
            "MyFamily.\n");
  tor_free(msg);

  free_options_test_data(tdata);
  tdata = get_options_test_data(TEST_OPTIONS_DEFAULT_VALUES
                                "MyFamily home\n"
                                );
  mock_clean_saved_logs();
  ret = options_validate(tdata->old_opt, tdata->opt, tdata->def_opt, 0, &msg);
  tt_int_op(ret, OP_EQ, 0);
  expect_no_log_msg(
            "Listing a family for a bridge relay is not supported: it can "
            "reveal bridge fingerprints to censors. You should also make sure "
            "you aren't listing this bridge's fingerprint in any other "
            "MyFamily.\n");
  tor_free(msg);

  free_options_test_data(tdata);
  tdata = get_options_test_data(TEST_OPTIONS_DEFAULT_VALUES
                                "MyFamily !\n"
                                );
  mock_clean_saved_logs();
  ret = options_validate(tdata->old_opt, tdata->opt, tdata->def_opt, 0, &msg);
  tt_int_op(ret, OP_EQ, -1);
  tt_str_op(msg, OP_EQ, "Invalid nickname '!' in MyFamily line");
  tor_free(msg);

  free_options_test_data(tdata);
  tdata = get_options_test_data(TEST_OPTIONS_DEFAULT_VALUES
                                "NodeFamily foo\n"
                                "NodeFamily !\n"
                                );
  mock_clean_saved_logs();
  ret = options_validate(tdata->old_opt, tdata->opt, tdata->def_opt, 0, &msg);
  tt_int_op(ret, OP_EQ, -1);
  tt_assert(!msg);
  tor_free(msg);

 done:
  teardown_capture_of_logs();
  policies_free_all();
  free_options_test_data(tdata);
  tor_free(msg);
}

static void
test_options_validate__addr_policies(void *ignored)
{
  (void)ignored;
  int ret;
  char *msg;
  options_test_data_t *tdata = NULL;

  free_options_test_data(tdata);
  tdata = get_options_test_data(TEST_OPTIONS_DEFAULT_VALUES
                                "ExitPolicy !!!\n"
                                "ExitRelay 1\n"
                                );
  ret = options_validate(tdata->old_opt, tdata->opt, tdata->def_opt, 0, &msg);
  tt_int_op(ret, OP_EQ, -1);
  tt_str_op(msg, OP_EQ, "Error in ExitPolicy entry.");
  tor_free(msg);

 done:
  policies_free_all();
  free_options_test_data(tdata);
  tor_free(msg);
}

static void
test_options_validate__dir_auth(void *ignored)
{
  (void)ignored;
  int ret;
  char *msg;
  options_test_data_t *tdata = NULL;
  setup_capture_of_logs(LOG_WARN);

  free_options_test_data(tdata);
  tdata = get_options_test_data(TEST_OPTIONS_DEFAULT_VALUES
                                VALID_DIR_AUTH
                                VALID_ALT_DIR_AUTH
                                );
  mock_clean_saved_logs();
  ret = options_validate(tdata->old_opt, tdata->opt, tdata->def_opt, 0, &msg);
  tt_int_op(ret, OP_EQ, -1);
  tt_str_op(msg, OP_EQ,
            "Directory authority/fallback line did not parse. See logs for "
            "details.");
  expect_log_msg(
            "You cannot set both DirAuthority and Alternate*Authority.\n");
  tor_free(msg);

  free_options_test_data(tdata);
  tdata = get_options_test_data(TEST_OPTIONS_DEFAULT_VALUES
                                "TestingTorNetwork 1\n"
                                );
  ret = options_validate(tdata->old_opt, tdata->opt, tdata->def_opt, 0, &msg);
  tt_int_op(ret, OP_EQ, -1);
  tt_str_op(msg, OP_EQ,
            "TestingTorNetwork may only be configured in combination with a "
            "non-default set of DirAuthority or both of AlternateDirAuthority "
            "and AlternateBridgeAuthority configured.");
  tor_free(msg);

  free_options_test_data(tdata);
  tdata = get_options_test_data(TEST_OPTIONS_DEFAULT_VALUES
                                VALID_DIR_AUTH
                                "TestingTorNetwork 1\n"
                                );
  ret = options_validate(tdata->old_opt, tdata->opt, tdata->def_opt, 0, &msg);
  tt_int_op(ret, OP_EQ, 0);
  tor_free(msg);

  free_options_test_data(tdata);
  tdata = get_options_test_data(TEST_OPTIONS_DEFAULT_VALUES
                                "TestingTorNetwork 1\n"
                                VALID_ALT_DIR_AUTH
                                );
  ret = options_validate(tdata->old_opt, tdata->opt, tdata->def_opt, 0, &msg);
  tt_int_op(ret, OP_EQ, -1);
  tt_str_op(msg, OP_EQ,
            "TestingTorNetwork may only be configured in combination with a "
            "non-default set of DirAuthority or both of AlternateDirAuthority "
            "and AlternateBridgeAuthority configured.");
  tor_free(msg);

  free_options_test_data(tdata);
  tdata = get_options_test_data(TEST_OPTIONS_DEFAULT_VALUES
                                "TestingTorNetwork 1\n"
                                VALID_ALT_BRIDGE_AUTH
                                );
  ret = options_validate(tdata->old_opt, tdata->opt, tdata->def_opt, 0, &msg);
  tt_int_op(ret, OP_EQ, -1);
  tt_str_op(msg, OP_EQ, "TestingTorNetwork may only be configured in "
            "combination with a non-default set of DirAuthority or both of "
            "AlternateDirAuthority and AlternateBridgeAuthority configured.");
  tor_free(msg);

  free_options_test_data(tdata);
  tdata = get_options_test_data(TEST_OPTIONS_DEFAULT_VALUES
                                VALID_ALT_DIR_AUTH
                                VALID_ALT_BRIDGE_AUTH
                                "TestingTorNetwork 1\n"
                                );
  ret = options_validate(tdata->old_opt, tdata->opt, tdata->def_opt, 0, &msg);
  tt_int_op(ret, OP_EQ, 0);
  tor_free(msg);

 done:
  policies_free_all();
  teardown_capture_of_logs();
  free_options_test_data(tdata);
  tor_free(msg);
}

static void
test_options_validate__transport(void *ignored)
{
  (void)ignored;
  int ret;
  char *msg;
  options_test_data_t *tdata = NULL;
  setup_capture_of_logs(LOG_NOTICE);

  free_options_test_data(tdata);
  tdata = get_options_test_data(TEST_OPTIONS_DEFAULT_VALUES
                                "ClientTransportPlugin !!\n"
                                );
  mock_clean_saved_logs();
  ret = options_validate(tdata->old_opt, tdata->opt, tdata->def_opt, 0, &msg);
  tt_int_op(ret, OP_EQ, -1);
  tt_str_op(msg, OP_EQ,
            "Invalid client transport line. See logs for details.");
  expect_log_msg(
            "Too few arguments on ClientTransportPlugin line.\n");
  tor_free(msg);

  free_options_test_data(tdata);
  tdata = get_options_test_data(TEST_OPTIONS_DEFAULT_VALUES
                                "ClientTransportPlugin foo exec bar\n"
                                );
  mock_clean_saved_logs();
  ret = options_validate(tdata->old_opt, tdata->opt, tdata->def_opt, 0, &msg);
  tt_int_op(ret, OP_EQ, 0);
  tor_free(msg);

  free_options_test_data(tdata);
  tdata = get_options_test_data(TEST_OPTIONS_DEFAULT_VALUES
                                "ServerTransportPlugin !!\n"
                                );
  mock_clean_saved_logs();
  ret = options_validate(tdata->old_opt, tdata->opt, tdata->def_opt, 0, &msg);
  tt_int_op(ret, OP_EQ, -1);
  tt_str_op(msg, OP_EQ,
            "Invalid server transport line. See logs for details.");
  expect_log_msg(
            "Too few arguments on ServerTransportPlugin line.\n");
  tor_free(msg);

  free_options_test_data(tdata);
  tdata = get_options_test_data(TEST_OPTIONS_DEFAULT_VALUES
                                "ServerTransportPlugin foo exec bar\n"
                                );
  mock_clean_saved_logs();
  ret = options_validate(tdata->old_opt, tdata->opt, tdata->def_opt, 0, &msg);
  tt_int_op(ret, OP_EQ, 0);
  expect_log_msg(
            "Tor is not configured as a relay but you specified a "
            "ServerTransportPlugin line (\"foo exec bar\"). The "
            "ServerTransportPlugin line will be ignored.\n");
  tor_free(msg);

  free_options_test_data(tdata);
  tdata = get_options_test_data(TEST_OPTIONS_DEFAULT_VALUES
                                "ServerTransportPlugin foo exec bar\n"
                                "ORPort 127.0.0.1:5555\n"
                                "BandwidthRate 76900\n"
                                "BandwidthBurst 76900\n"
                                "MaxAdvertisedBandwidth 38500\n"
                                );
  mock_clean_saved_logs();
  ret = options_validate(tdata->old_opt, tdata->opt, tdata->def_opt, 0, &msg);
  tt_int_op(ret, OP_EQ, 0);
  expect_no_log_msg(
            "Tor is not configured as a relay but you specified a "
            "ServerTransportPlugin line (\"foo exec bar\"). The "
            "ServerTransportPlugin line will be ignored.\n");
  tor_free(msg);

  free_options_test_data(tdata);
  tdata = get_options_test_data(TEST_OPTIONS_DEFAULT_VALUES
                                "ServerTransportListenAddr foo 127.0.0.42:55\n"
                                "ServerTransportListenAddr !\n"
                                );
  ret = options_validate(tdata->old_opt, tdata->opt, tdata->def_opt, 0, &msg);
  tt_int_op(ret, OP_EQ, -1);
  tt_str_op(msg, OP_EQ,
            "ServerTransportListenAddr did not parse. See logs for details.");
  tor_free(msg);

  free_options_test_data(tdata);
  tdata = get_options_test_data(TEST_OPTIONS_DEFAULT_VALUES
                                "ServerTransportListenAddr foo 127.0.0.42:55\n"
                                );
  mock_clean_saved_logs();
  ret = options_validate(tdata->old_opt, tdata->opt, tdata->def_opt, 0, &msg);
  tt_int_op(ret, OP_EQ, 0);
  expect_log_msg(
            "You need at least a single managed-proxy to specify a transport "
            "listen address. The ServerTransportListenAddr line will be "
            "ignored.\n");
  tor_free(msg);

  free_options_test_data(tdata);
  tdata = get_options_test_data(TEST_OPTIONS_DEFAULT_VALUES
                                "ServerTransportListenAddr foo 127.0.0.42:55\n"
                                "ServerTransportPlugin foo exec bar\n"
                                "ORPort 127.0.0.1:5555\n"
                                "BandwidthRate 76900\n"
                                "BandwidthBurst 76900\n"
                                "MaxAdvertisedBandwidth 38500\n"
                                );
  mock_clean_saved_logs();
  ret = options_validate(tdata->old_opt, tdata->opt, tdata->def_opt, 0, &msg);
  tt_int_op(ret, OP_EQ, 0);
  expect_no_log_msg(
            "You need at least a single managed-proxy to specify a transport "
            "listen address. The ServerTransportListenAddr line will be "
            "ignored.\n");

 done:
  escaped(NULL); // This will free the leaking memory from the previous escaped
  policies_free_all();
  teardown_capture_of_logs();
  free_options_test_data(tdata);
  tor_free(msg);
}

static void
test_options_validate__constrained_sockets(void *ignored)
{
  (void)ignored;
  int ret;
  char *msg;
  options_test_data_t *tdata = NULL;
  setup_capture_of_logs(LOG_WARN);

  free_options_test_data(tdata);
  tdata = get_options_test_data(TEST_OPTIONS_DEFAULT_VALUES
                                "ConstrainedSockets 1\n"
                                "ConstrainedSockSize 0\n"
                                );
  mock_clean_saved_logs();
  ret = options_validate(tdata->old_opt, tdata->opt, tdata->def_opt, 0, &msg);
  tt_int_op(ret, OP_EQ, -1);
  tt_str_op(msg, OP_EQ, "ConstrainedSockSize is invalid.  Must be a value "
            "between 2048 and 262144 in 1024 byte increments.");
  tor_free(msg);

  free_options_test_data(tdata);
  tdata = get_options_test_data(TEST_OPTIONS_DEFAULT_VALUES
                                "ConstrainedSockets 1\n"
                                "ConstrainedSockSize 263168\n"
                                );
  mock_clean_saved_logs();
  ret = options_validate(tdata->old_opt, tdata->opt, tdata->def_opt, 0, &msg);
  tt_int_op(ret, OP_EQ, -1);
  tt_str_op(msg, OP_EQ, "ConstrainedSockSize is invalid.  Must be a value "
            "between 2048 and 262144 in 1024 byte increments.");
  tor_free(msg);

  free_options_test_data(tdata);
  tdata = get_options_test_data(TEST_OPTIONS_DEFAULT_VALUES
                                "ConstrainedSockets 1\n"
                                "ConstrainedSockSize 2047\n"
                                );
  mock_clean_saved_logs();
  ret = options_validate(tdata->old_opt, tdata->opt, tdata->def_opt, 0, &msg);
  tt_int_op(ret, OP_EQ, -1);
  tt_str_op(msg, OP_EQ, "ConstrainedSockSize is invalid.  Must be a value "
            "between 2048 and 262144 in 1024 byte increments.");
  tor_free(msg);

  free_options_test_data(tdata);
  tdata = get_options_test_data(TEST_OPTIONS_DEFAULT_VALUES
                                "ConstrainedSockets 1\n"
                                "ConstrainedSockSize 2048\n"
                                "DirPort 999\n"
                                "DirCache 1\n"
                                );
  mock_clean_saved_logs();
  ret = options_validate(tdata->old_opt, tdata->opt, tdata->def_opt, 0, &msg);
  tt_int_op(ret, OP_EQ, 0);
  expect_log_msg("You have requested constrained "
            "socket buffers while also serving directory entries via DirPort."
            "  It is strongly suggested that you disable serving directory"
            " requests when system TCP buffer resources are scarce.\n");
  tor_free(msg);

  free_options_test_data(tdata);
  tdata = get_options_test_data(TEST_OPTIONS_DEFAULT_VALUES
                                "ConstrainedSockets 1\n"
                                "ConstrainedSockSize 2048\n"
                                );
  mock_clean_saved_logs();
  ret = options_validate(tdata->old_opt, tdata->opt, tdata->def_opt, 0, &msg);
  tt_int_op(ret, OP_EQ, 0);
  expect_no_log_msg(
            "You have requested constrained socket buffers while also serving"
            " directory entries via DirPort.  It is strongly suggested that "
            "you disable serving directory requests when system TCP buffer "
            "resources are scarce.\n");
  tor_free(msg);

 done:
  policies_free_all();
  teardown_capture_of_logs();
  free_options_test_data(tdata);
  tor_free(msg);
}

static void
test_options_validate__v3_auth(void *ignored)
{
  (void)ignored;
  int ret;
  char *msg;
  options_test_data_t *tdata = NULL;
  setup_capture_of_logs(LOG_WARN);

  free_options_test_data(tdata);
  tdata = get_options_test_data(TEST_OPTIONS_DEFAULT_VALUES
                                "V3AuthVoteDelay 1000\n"
                                "V3AuthDistDelay 1000\n"
                                "V3AuthVotingInterval 1000\n"
                                );
  ret = options_validate(tdata->old_opt, tdata->opt, tdata->def_opt, 0, &msg);
  tt_int_op(ret, OP_EQ, -1);
  tt_str_op(msg, OP_EQ,
            "V3AuthVoteDelay plus V3AuthDistDelay must be less than half "
            "V3AuthVotingInterval");
  tor_free(msg);

  free_options_test_data(tdata);
  tdata = get_options_test_data(TEST_OPTIONS_DEFAULT_VALUES
                                "V3AuthVoteDelay 1\n"
                                );
  ret = options_validate(tdata->old_opt, tdata->opt, tdata->def_opt, 0, &msg);
  tt_int_op(ret, OP_EQ, -1);
  tt_str_op(msg, OP_EQ, "V3AuthVoteDelay is way too low.");
  tor_free(msg);

  free_options_test_data(tdata);
  tdata = get_options_test_data(TEST_OPTIONS_DEFAULT_VALUES
                                "V3AuthVoteDelay 1\n"
                                "TestingTorNetwork 1\n"
                                );
  ret = options_validate(tdata->old_opt, tdata->opt, tdata->def_opt, 0, &msg);
  tt_int_op(ret, OP_EQ, -1);
  tt_str_op(msg, OP_EQ, "V3AuthVoteDelay is way too low.");
  tor_free(msg);

  // TODO: we can't reach the case of v3authvotedelay lower
  // than MIN_VOTE_SECONDS but not lower than MIN_VOTE_SECONDS_TESTING,
  // since they are the same

  free_options_test_data(tdata);
  tdata = get_options_test_data(TEST_OPTIONS_DEFAULT_VALUES
                                "V3AuthDistDelay 1\n"
                                );
  ret = options_validate(tdata->old_opt, tdata->opt, tdata->def_opt, 0, &msg);
  tt_int_op(ret, OP_EQ, -1);
  tt_str_op(msg, OP_EQ, "V3AuthDistDelay is way too low.");
  tor_free(msg);

  free_options_test_data(tdata);
  tdata = get_options_test_data(TEST_OPTIONS_DEFAULT_VALUES
                                "V3AuthDistDelay 1\n"
                                "TestingTorNetwork 1\n"
                                );
  ret = options_validate(tdata->old_opt, tdata->opt, tdata->def_opt, 0, &msg);
  tt_int_op(ret, OP_EQ, -1);
  tt_str_op(msg, OP_EQ, "V3AuthDistDelay is way too low.");
  tor_free(msg);

  // TODO: we can't reach the case of v3authdistdelay lower than
  // MIN_DIST_SECONDS but not lower than MIN_DIST_SECONDS_TESTING,
  // since they are the same

  free_options_test_data(tdata);
  tdata = get_options_test_data(TEST_OPTIONS_DEFAULT_VALUES
                                "V3AuthNIntervalsValid 1\n"
                                );
  ret = options_validate(tdata->old_opt, tdata->opt, tdata->def_opt, 0, &msg);
  tt_int_op(ret, OP_EQ, -1);
  tt_str_op(msg, OP_EQ, "V3AuthNIntervalsValid must be at least 2.");
  tor_free(msg);

  free_options_test_data(tdata);
  tdata = get_options_test_data(TEST_OPTIONS_DEFAULT_VALUES
                                "V3AuthVoteDelay 49\n"
                                "V3AuthDistDelay 49\n"
                                "V3AuthVotingInterval 200\n"
                                );
  ret = options_validate(tdata->old_opt, tdata->opt, tdata->def_opt, 0, &msg);
  tt_int_op(ret, OP_EQ, -1);
  tt_str_op(msg, OP_EQ, "V3AuthVotingInterval is insanely low.");
  tor_free(msg);

  free_options_test_data(tdata);
  tdata = get_options_test_data(TEST_OPTIONS_DEFAULT_VALUES
                                "V3AuthVoteDelay 49\n"
                                "V3AuthDistDelay 49\n"
                                "V3AuthVotingInterval 200000\n"
                                );
  ret = options_validate(tdata->old_opt, tdata->opt, tdata->def_opt, 0, &msg);
  tt_int_op(ret, OP_EQ, -1);
  tt_str_op(msg, OP_EQ, "V3AuthVotingInterval is insanely high.");
  tor_free(msg);

  free_options_test_data(tdata);
  tdata = get_options_test_data(TEST_OPTIONS_DEFAULT_VALUES
                                "V3AuthVoteDelay 49\n"
                                "V3AuthDistDelay 49\n"
                                "V3AuthVotingInterval 1441\n"
                                );
  mock_clean_saved_logs();
  ret = options_validate(tdata->old_opt, tdata->opt, tdata->def_opt, 0, &msg);
  tt_int_op(ret, OP_EQ, 0);
  expect_log_msg("V3AuthVotingInterval does not divide"
            " evenly into 24 hours.\n");
  tor_free(msg);

  free_options_test_data(tdata);
  tdata = get_options_test_data(TEST_OPTIONS_DEFAULT_VALUES
                                "V3AuthVoteDelay 49\n"
                                "V3AuthDistDelay 49\n"
                                "V3AuthVotingInterval 1440\n"
                                );
  mock_clean_saved_logs();
  ret = options_validate(tdata->old_opt, tdata->opt, tdata->def_opt, 0, &msg);
  tt_int_op(ret, OP_EQ, 0);
  expect_no_log_msg("V3AuthVotingInterval does not divide"
            " evenly into 24 hours.\n");
  tor_free(msg);

  free_options_test_data(tdata);
  tdata = get_options_test_data(TEST_OPTIONS_DEFAULT_VALUES
                                "V3AuthVoteDelay 49\n"
                                "V3AuthDistDelay 49\n"
                                "V3AuthVotingInterval 299\n"
                                VALID_DIR_AUTH
                                "TestingTorNetwork 1\n"
                                );
  mock_clean_saved_logs();
  ret = options_validate(tdata->old_opt, tdata->opt, tdata->def_opt, 0, &msg);
  tt_int_op(ret, OP_EQ, 0);
  expect_log_msg("V3AuthVotingInterval is very low. "
            "This may lead to failure to synchronise for a consensus.\n");
  tor_free(msg);

  // TODO: It is impossible to reach the case of testingtor network, with
  // v3authvotinginterval too low
  /* free_options_test_data(tdata); */
  /* tdata = get_options_test_data(TEST_OPTIONS_DEFAULT_VALUES */
  /*                               "V3AuthVoteDelay 1\n" */
  /*                               "V3AuthDistDelay 1\n" */
  /*                               "V3AuthVotingInterval 9\n" */
                                   /* VALID_DIR_AUTH */
  /*                               "TestingTorNetwork 1\n" */
  /*                               ); */
  /* ret = options_validate(tdata->old_opt, tdata->opt, */
  /*                        tdata->def_opt, 0, &msg); */
  /* tt_int_op(ret, OP_EQ, -1); */
  /* tt_str_op(msg, OP_EQ, "V3AuthVotingInterval is insanely low."); */

  free_options_test_data(tdata);
  tdata = get_options_test_data(TEST_OPTIONS_DEFAULT_VALUES
                                "TestingV3AuthInitialVoteDelay 1\n"
                                VALID_DIR_AUTH
                                "TestingTorNetwork 1\n"
                                );
  ret = options_validate(tdata->old_opt, tdata->opt, tdata->def_opt, 0, &msg);
  tt_int_op(ret, OP_EQ, -1);
  tt_str_op(msg, OP_EQ, "TestingV3AuthInitialVoteDelay is way too low.");
  tor_free(msg);

  free_options_test_data(tdata);
  tdata = get_options_test_data(TEST_OPTIONS_DEFAULT_VALUES
                                "TestingV3AuthInitialDistDelay 1\n"
                                VALID_DIR_AUTH
                                "TestingTorNetwork 1\n"
                                );
  ret = options_validate(tdata->old_opt, tdata->opt, tdata->def_opt, 0, &msg);
  tt_int_op(ret, OP_EQ, -1);
  tt_str_op(msg, OP_EQ, "TestingV3AuthInitialDistDelay is way too low.");
  tor_free(msg);

  free_options_test_data(tdata);
  tdata = get_options_test_data(TEST_OPTIONS_DEFAULT_VALUES
                                VALID_DIR_AUTH
                                "TestingTorNetwork 1\n"
                                );
  tdata->opt->TestingV3AuthVotingStartOffset = 100000;
  ret = options_validate(tdata->old_opt, tdata->opt, tdata->def_opt, 0, &msg);
  tt_int_op(ret, OP_EQ, -1);
  tt_str_op(msg, OP_EQ, "TestingV3AuthVotingStartOffset is higher than the "
            "voting interval.");
  tor_free(msg);

  free_options_test_data(tdata);
  tdata = get_options_test_data(TEST_OPTIONS_DEFAULT_VALUES
                                VALID_DIR_AUTH
                                "TestingTorNetwork 1\n"
                                );
  tdata->opt->TestingV3AuthVotingStartOffset = -1;
  ret = options_validate(tdata->old_opt, tdata->opt, tdata->def_opt, 0, &msg);
  tt_int_op(ret, OP_EQ, -1);
  tt_str_op(msg, OP_EQ,
            "TestingV3AuthVotingStartOffset must be non-negative.");
  tor_free(msg);

  free_options_test_data(tdata);
  tdata = get_options_test_data(TEST_OPTIONS_DEFAULT_VALUES
                                VALID_DIR_AUTH
                                "TestingTorNetwork 1\n"
                                "TestingV3AuthInitialVotingInterval 4\n"
                                );
  ret = options_validate(tdata->old_opt, tdata->opt, tdata->def_opt, 0, &msg);
  tt_int_op(ret, OP_EQ, -1);
  tt_str_op(msg, OP_EQ, "TestingV3AuthInitialVotingInterval is insanely low.");
  tor_free(msg);

 done:
  policies_free_all();
  teardown_capture_of_logs();
  free_options_test_data(tdata);
  tor_free(msg);
}

static void
test_options_validate__virtual_addr(void *ignored)
{
  (void)ignored;
  int ret;
  char *msg;
  options_test_data_t *tdata = NULL;

  free_options_test_data(tdata);
  tdata = get_options_test_data(TEST_OPTIONS_DEFAULT_VALUES
                                "VirtualAddrNetworkIPv4 !!"
                                );
  ret = options_validate(tdata->old_opt, tdata->opt, tdata->def_opt, 0, &msg);
  tt_int_op(ret, OP_EQ, -1);
  tt_str_op(msg, OP_EQ, "Error parsing VirtualAddressNetwork !!");
  tor_free(msg);

  free_options_test_data(tdata);
  tdata = get_options_test_data(TEST_OPTIONS_DEFAULT_VALUES
                                "VirtualAddrNetworkIPv6 !!"
                                );
  ret = options_validate(tdata->old_opt, tdata->opt, tdata->def_opt, 0, &msg);
  tt_int_op(ret, OP_EQ, -1);
  tt_str_op(msg, OP_EQ, "Error parsing VirtualAddressNetworkIPv6 !!");
  tor_free(msg);

 done:
  escaped(NULL); // This will free the leaking memory from the previous escaped
  policies_free_all();
  free_options_test_data(tdata);
  tor_free(msg);
}

static void
test_options_validate__testing_options(void *ignored)
{
  (void)ignored;
  int ret;
  char *msg;
  options_test_data_t *tdata = NULL;
  setup_capture_of_logs(LOG_WARN);

#define TEST_TESTING_OPTION(name, low_val, high_val, err_low)           \
  STMT_BEGIN                                                            \
    free_options_test_data(tdata);                                      \
  tdata = get_options_test_data(TEST_OPTIONS_DEFAULT_VALUES             \
                                VALID_DIR_AUTH                          \
                                "TestingTorNetwork 1\n"                 \
                                );                                      \
  tdata->opt-> name = low_val;                                       \
  ret = options_validate(tdata->old_opt, tdata->opt, tdata->def_opt, 0, &msg);\
  tt_int_op(ret, OP_EQ, -1);                                            \
  tt_str_op(msg, OP_EQ, #name " " err_low);                \
  tor_free(msg); \
                                                                        \
  free_options_test_data(tdata);                                        \
  tdata = get_options_test_data(TEST_OPTIONS_DEFAULT_VALUES             \
                                VALID_DIR_AUTH                          \
                                "TestingTorNetwork 1\n"                 \
                                );                                      \
  tdata->opt->  name = high_val;                                      \
  mock_clean_saved_logs();                                              \
  ret = options_validate(tdata->old_opt, tdata->opt, tdata->def_opt, 0, &msg);\
  tt_int_op(ret, OP_EQ, 0);                                             \
  expect_log_msg( #name " is insanely high.\n"); \
  tor_free(msg); \
  STMT_END

  TEST_TESTING_OPTION(TestingAuthDirTimeToLearnReachability, -1, 8000,
                      "must be non-negative.");
  TEST_TESTING_OPTION(TestingEstimatedDescriptorPropagationTime, -1, 3601,
                      "must be non-negative.");
  TEST_TESTING_OPTION(TestingClientMaxIntervalWithoutRequest, -1, 3601,
                      "is way too low.");
  TEST_TESTING_OPTION(TestingDirConnectionMaxStall, 1, 3601,
                      "is way too low.");

  free_options_test_data(tdata);
  tdata = get_options_test_data(TEST_OPTIONS_DEFAULT_VALUES
                                "TestingEnableConnBwEvent 1\n"
                                );
  ret = options_validate(tdata->old_opt, tdata->opt, tdata->def_opt, 0, &msg);
  tt_int_op(ret, OP_EQ, -1);
  tt_str_op(msg, OP_EQ, "TestingEnableConnBwEvent may only be changed in "
            "testing Tor networks!");
  tor_free(msg);

  free_options_test_data(tdata);
  tdata = get_options_test_data(TEST_OPTIONS_DEFAULT_VALUES
                                "TestingEnableConnBwEvent 1\n"
                                VALID_DIR_AUTH
                                "TestingTorNetwork 1\n"
                                "___UsingTestNetworkDefaults 0\n"
                                );

  ret = options_validate(tdata->old_opt, tdata->opt, tdata->def_opt, 0, &msg);
  tt_int_op(ret, OP_EQ, 0);
  tt_assert(!msg);
  tor_free(msg);

  free_options_test_data(tdata);
  tdata = get_options_test_data(TEST_OPTIONS_DEFAULT_VALUES
                                "TestingEnableConnBwEvent 1\n"
                                VALID_DIR_AUTH
                                "TestingTorNetwork 0\n"
                                "___UsingTestNetworkDefaults 1\n"
                                );

  ret = options_validate(tdata->old_opt, tdata->opt, tdata->def_opt, 0, &msg);
  tt_int_op(ret, OP_EQ, 0);
  tt_assert(!msg);
  tor_free(msg);

  free_options_test_data(tdata);
  tdata = get_options_test_data(TEST_OPTIONS_DEFAULT_VALUES
                                "TestingEnableCellStatsEvent 1\n"
                                );
  ret = options_validate(tdata->old_opt, tdata->opt, tdata->def_opt, 0, &msg);
  tt_int_op(ret, OP_EQ, -1);
  tt_str_op(msg, OP_EQ, "TestingEnableCellStatsEvent may only be changed in "
            "testing Tor networks!");
  tor_free(msg);

  free_options_test_data(tdata);
  tdata = get_options_test_data(TEST_OPTIONS_DEFAULT_VALUES
                                "TestingEnableCellStatsEvent 1\n"
                                VALID_DIR_AUTH
                                "TestingTorNetwork 1\n"
                                "___UsingTestNetworkDefaults 0\n"
                                );

  ret = options_validate(tdata->old_opt, tdata->opt, tdata->def_opt, 0, &msg);
  tt_int_op(ret, OP_EQ, 0);
  tt_assert(!msg);
  tor_free(msg);

  free_options_test_data(tdata);
  tdata = get_options_test_data(TEST_OPTIONS_DEFAULT_VALUES
                                "TestingEnableCellStatsEvent 1\n"
                                VALID_DIR_AUTH
                                "TestingTorNetwork 0\n"
                                "___UsingTestNetworkDefaults 1\n"
                                );

  ret = options_validate(tdata->old_opt, tdata->opt, tdata->def_opt, 0, &msg);
  tt_int_op(ret, OP_EQ, 0);
  tt_assert(!msg);
  tor_free(msg);

  free_options_test_data(tdata);
  tdata = get_options_test_data(TEST_OPTIONS_DEFAULT_VALUES
                                "TestingEnableTbEmptyEvent 1\n"
                                VALID_DIR_AUTH
                                "TestingTorNetwork 1\n"
                                "___UsingTestNetworkDefaults 0\n"
                                );

  ret = options_validate(tdata->old_opt, tdata->opt, tdata->def_opt, 0, &msg);
  tt_int_op(ret, OP_EQ, 0);
  tt_assert(!msg);
  tor_free(msg);

  free_options_test_data(tdata);
  tdata = get_options_test_data(TEST_OPTIONS_DEFAULT_VALUES
                                "TestingEnableTbEmptyEvent 1\n"
                                VALID_DIR_AUTH
                                "TestingTorNetwork 0\n"
                                "___UsingTestNetworkDefaults 1\n"
                                );

  ret = options_validate(tdata->old_opt, tdata->opt, tdata->def_opt, 0, &msg);
  tt_int_op(ret, OP_EQ, 0);
  tt_assert(!msg);
  tor_free(msg);

 done:
  policies_free_all();
  teardown_capture_of_logs();
  free_options_test_data(tdata);
  tor_free(msg);
}

static void
test_options_validate__accel(void *ignored)
{
  (void)ignored;
  int ret;
  char *msg;
  options_test_data_t *tdata = NULL;

  free_options_test_data(tdata);
  tdata = get_options_test_data(TEST_OPTIONS_DEFAULT_VALUES
                                "AccelName foo\n"
                                );
  ret = options_validate(tdata->old_opt, tdata->opt, tdata->def_opt, 0, &msg);
  tt_int_op(ret, OP_EQ, 0);
  tt_int_op(tdata->opt->HardwareAccel, OP_EQ, 1);
  tor_free(msg);

  free_options_test_data(tdata);
  tdata = get_options_test_data(TEST_OPTIONS_DEFAULT_VALUES
                                "AccelName foo\n"
                                );
  tdata->opt->HardwareAccel = 2;
  ret = options_validate(tdata->old_opt, tdata->opt, tdata->def_opt, 0, &msg);
  tt_int_op(ret, OP_EQ, 0);
  tt_int_op(tdata->opt->HardwareAccel, OP_EQ, 2);
  tor_free(msg);

  free_options_test_data(tdata);
  tdata = get_options_test_data(TEST_OPTIONS_DEFAULT_VALUES
                                "AccelDir 1\n"
                                );
  ret = options_validate(tdata->old_opt, tdata->opt, tdata->def_opt, 0, &msg);
  tt_int_op(ret, OP_EQ, -1);
  tt_str_op(msg, OP_EQ,
            "Can't use hardware crypto accelerator dir without engine name.");
  tor_free(msg);

  free_options_test_data(tdata);
  tdata = get_options_test_data(TEST_OPTIONS_DEFAULT_VALUES
                                "AccelDir 1\n"
                                "AccelName something\n"
                                );
  ret = options_validate(tdata->old_opt, tdata->opt, tdata->def_opt, 0, &msg);
  tt_int_op(ret, OP_EQ, 0);
  tor_free(msg);

 done:
  policies_free_all();
  free_options_test_data(tdata);
  tor_free(msg);
}

#define LOCAL_VALIDATE_TEST(name) \
  { "validate__" #name, test_options_validate__ ## name, TT_FORK, NULL, NULL }

struct testcase_t options_tests[] = {
  { "validate", test_options_validate, TT_FORK, NULL, NULL },
  { "mem_dircache", test_have_enough_mem_for_dircache, TT_FORK, NULL, NULL },
  LOCAL_VALIDATE_TEST(uname_for_server),
  LOCAL_VALIDATE_TEST(outbound_addresses),
  LOCAL_VALIDATE_TEST(data_directory),
  LOCAL_VALIDATE_TEST(nickname),
  LOCAL_VALIDATE_TEST(contactinfo),
  LOCAL_VALIDATE_TEST(logs),
  LOCAL_VALIDATE_TEST(authdir),
  LOCAL_VALIDATE_TEST(relay_with_hidden_services),
  LOCAL_VALIDATE_TEST(transproxy),
  LOCAL_VALIDATE_TEST(exclude_nodes),
  LOCAL_VALIDATE_TEST(node_families),
  LOCAL_VALIDATE_TEST(token_bucket),
  LOCAL_VALIDATE_TEST(recommended_packages),
  LOCAL_VALIDATE_TEST(fetch_dir),
  LOCAL_VALIDATE_TEST(conn_limit),
  LOCAL_VALIDATE_TEST(paths_needed),
  LOCAL_VALIDATE_TEST(max_client_circuits),
  LOCAL_VALIDATE_TEST(ports),
  LOCAL_VALIDATE_TEST(reachable_addresses),
  LOCAL_VALIDATE_TEST(use_bridges),
  LOCAL_VALIDATE_TEST(entry_nodes),
  LOCAL_VALIDATE_TEST(safe_logging),
  LOCAL_VALIDATE_TEST(publish_server_descriptor),
  LOCAL_VALIDATE_TEST(testing),
  LOCAL_VALIDATE_TEST(hidserv),
  LOCAL_VALIDATE_TEST(path_bias),
  LOCAL_VALIDATE_TEST(bandwidth),
  LOCAL_VALIDATE_TEST(circuits),
<<<<<<< HEAD
  LOCAL_VALIDATE_TEST(port_forwarding),
  LOCAL_VALIDATE_TEST(tor2web),
=======
>>>>>>> 3a088d43
  LOCAL_VALIDATE_TEST(rend),
  LOCAL_VALIDATE_TEST(single_onion),
  LOCAL_VALIDATE_TEST(accounting),
  LOCAL_VALIDATE_TEST(proxy),
  LOCAL_VALIDATE_TEST(control),
  LOCAL_VALIDATE_TEST(families),
  LOCAL_VALIDATE_TEST(addr_policies),
  LOCAL_VALIDATE_TEST(dir_auth),
  LOCAL_VALIDATE_TEST(transport),
  LOCAL_VALIDATE_TEST(constrained_sockets),
  LOCAL_VALIDATE_TEST(v3_auth),
  LOCAL_VALIDATE_TEST(virtual_addr),
  LOCAL_VALIDATE_TEST(testing_options),
  LOCAL_VALIDATE_TEST(accel),
  END_OF_TESTCASES              /*  */
};<|MERGE_RESOLUTION|>--- conflicted
+++ resolved
@@ -2463,7 +2463,6 @@
 }
 
 static void
-<<<<<<< HEAD
 test_options_validate__port_forwarding(void *ignored)
 {
   (void)ignored;
@@ -2525,8 +2524,6 @@
 }
 
 static void
-=======
->>>>>>> 3a088d43
 test_options_validate__rend(void *ignored)
 {
   (void)ignored;
@@ -4278,11 +4275,8 @@
   LOCAL_VALIDATE_TEST(path_bias),
   LOCAL_VALIDATE_TEST(bandwidth),
   LOCAL_VALIDATE_TEST(circuits),
-<<<<<<< HEAD
   LOCAL_VALIDATE_TEST(port_forwarding),
   LOCAL_VALIDATE_TEST(tor2web),
-=======
->>>>>>> 3a088d43
   LOCAL_VALIDATE_TEST(rend),
   LOCAL_VALIDATE_TEST(single_onion),
   LOCAL_VALIDATE_TEST(accounting),
